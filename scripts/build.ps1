﻿Param(
    [string]$Configuration="Debug",
    [string]$Restore="true",
    [string]$Version="<default>",
    [string]$BuildVersion=[System.DateTime]::Now.ToString('eyyMMdd-1')
)

<<<<<<< HEAD
=======
$file = "corefxlab.sln"

>>>>>>> 6809142b
if ($Version -eq "<default>") {
    $Version = (Get-Content "$PSScriptRoot\..\DotnetCLIVersion.txt" -Raw).Trim()
}

Write-Host "Commencing full build for Configuration=$Configuration."

if (!(Test-Path "dotnet\dotnet.exe")) {
    Write-Host "dotnet.exe not installed, downloading and installing."
    Invoke-Expression -Command "$PSScriptRoot\install-dotnet.ps1 -Version $Version -InstallDir $PSScriptRoot\..\dotnet"
    if ($lastexitcode -ne $null -and $lastexitcode -ne 0) {
        Write-Error "Failed to install dotnet.exe, exit code [$lastexitcode], aborting build."
        exit -1
    }
}

$env:DOTNET_SKIP_FIRST_TIME_EXPERIENCE = 1

$dotnetExePath="$PSScriptRoot\..\dotnet\dotnet.exe"

if ($Restore -eq "true") {
    Write-Host "Restoring all packages"
    Invoke-Expression "$dotnetExePath restore $file /p:VersionSuffix=$BuildVersion"
    if ($lastexitcode -ne 0) {
        Write-Error "Failed to restore packages."
        exit -1
    }
}

$errorsEncountered = 0

Write-Host "Building solution $file..."
Invoke-Expression "$dotnetExePath build $file -c $Configuration /p:VersionSuffix=$BuildVersion"
if ($lastexitcode -ne 0) {
    Write-Error "Failed to build solution $file"
    $errorsEncountered++
}

$projectsFailed = New-Object System.Collections.Generic.List[String]

foreach ($testFile in [System.IO.Directory]::EnumerateFiles("$PSScriptRoot\..\tests", "*.csproj", "AllDirectories")) {
    Write-Host "Building and running tests for project $testFile..."
    Invoke-Expression "$dotnetExePath test $testFile -c $Configuration -- -notrait category=performance -notrait category=outerloop"

    if ($lastexitcode -ne 0) {
        Write-Error "Some tests failed in project $testFile"
        $projectsFailed.Add($testFile)
        $errorsEncountered++
    }
}

if ($errorsEncountered -eq 0) {
    Write-Host "** Build succeeded. **" -foreground "green"
}
else {
    Write-Host "** Build failed. $errorsEncountered projects failed to build or test. **" -foreground "red"
    foreach ($projectFile in $projectsFailed) {
        Write-Host "    $projectFile" -foreground "red"
    }
}

exit $errorsEncountered<|MERGE_RESOLUTION|>--- conflicted
+++ resolved
@@ -5,11 +5,8 @@
     [string]$BuildVersion=[System.DateTime]::Now.ToString('eyyMMdd-1')
 )
 
-<<<<<<< HEAD
-=======
 $file = "corefxlab.sln"
 
->>>>>>> 6809142b
 if ($Version -eq "<default>") {
     $Version = (Get-Content "$PSScriptRoot\..\DotnetCLIVersion.txt" -Raw).Trim()
 }
