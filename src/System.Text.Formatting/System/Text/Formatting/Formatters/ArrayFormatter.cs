--- conflicted
+++ resolved
@@ -15,13 +15,8 @@
 
         public ArrayFormatter(int capacity, SymbolTable symbolTable, ArrayPool<byte> pool = null)
         {
-<<<<<<< HEAD
-            _pool = pool != null ? pool : ArrayPool<byte>.Shared;
+            _pool = pool ?? ArrayPool<byte>.Shared;
             _symbolTable = symbolTable;
-=======
-            _pool = pool ?? ArrayPool<byte>.Shared;
-            _encoder = encoder;
->>>>>>> a9a93543
             _buffer = new ResizableArray<byte>(_pool.Rent(capacity));
         }
 
