--- conflicted
+++ resolved
@@ -157,23 +157,13 @@
             get
             {
                 Contract.RequiresInRange(index, Length);
-<<<<<<< HEAD
-                return PtrUtils.Get<T>(_object, _offset, (UIntPtr)index);
-=======
-                return PtrUtils.Get<T>(
-                    Object, Offset + (index * PtrUtils.SizeOf<T>()));
->>>>>>> cd356fa6
+                return PtrUtils.Get<T>(Object, Offset, (UIntPtr)index);
             }
             [MethodImpl(MethodImplOptions.AggressiveInlining)]
             set
             {
                 Contract.RequiresInRange(index, Length);
-<<<<<<< HEAD
-                PtrUtils.Set(_object, _offset, (UIntPtr)index, value);
-=======
-                PtrUtils.Set<T>(
-                    Object, Offset + (index * PtrUtils.SizeOf<T>()), value);
->>>>>>> cd356fa6
+                PtrUtils.Set(Object, Offset, (UIntPtr)index, value);
             }
         }
 
@@ -316,12 +306,7 @@
         [MethodImpl(MethodImplOptions.AggressiveInlining)]
         internal T GetItemWithoutBoundariesCheck(int index)
         {
-<<<<<<< HEAD
-            return PtrUtils.Get<T>(_object, _offset, (UIntPtr)index);
-=======
-            return PtrUtils.Get<T>(
-                    Object, Offset + (index * PtrUtils.SizeOf<T>()));
->>>>>>> cd356fa6
+            return PtrUtils.Get<T>(Object, Offset, (UIntPtr)index);
         }
     }
 }
