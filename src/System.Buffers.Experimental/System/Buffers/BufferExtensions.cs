﻿// Copyright (c) Microsoft. All rights reserved.
// Licensed under the MIT license. See LICENSE file in the project root for full license information.

using System.Collections.Sequences;
using System.Diagnostics;
using System.Runtime.CompilerServices;
using System.Numerics;

namespace System.Buffers
{
    public static class BufferExtensions
    {
        public static ReadOnlySpan<byte> ToSpan<T>(this T bufferSequence) where T : ISequence<ReadOnlyBuffer<byte>>
        {
            Position position = Position.First;
            ReadOnlyBuffer<byte> buffer;
            ResizableArray<byte> array = new ResizableArray<byte>(1024); 
            while (bufferSequence.TryGet(ref position, out buffer))
            {
                array.AddAll(buffer.Span);
            }
            array.Resize(array.Count);
            return array.Items.Slice(0, array.Count);
        }

<<<<<<< HEAD
        // span creation helpers:

        /// <summary>
        /// Creates a new slice over the portion of the target array segment.
        /// </summary>
        /// <param name="arraySegment">The target array segment.</param>
        /// </exception>
        public static Span<T> Slice<T>(this ArraySegment<T> arraySegment)
        {
            return new Span<T>(arraySegment.Array, arraySegment.Offset, arraySegment.Count);
        }

        /// <summary>
        /// Creates a new slice over the portion of the target array.
        /// </summary>
        /// <param name="array">The target array.</param>
        /// <exception cref="System.ArgumentException">
        /// Thrown if the 'array' parameter is null.
        /// </exception>
        public static Span<T> Slice<T>(this T[] array)
        {
            return new Span<T>(array);
        }

        /// <summary>
        /// Creates a new slice over the portion of the target array beginning
        /// at 'start' index.
        /// </summary>
        /// <param name="array">The target array.</param>
        /// <param name="start">The index at which to begin the slice.</param>
        /// <exception cref="System.ArgumentException">
        /// Thrown if the 'array' parameter is null.
        /// </exception>
        /// <exception cref="System.ArgumentOutOfRangeException">
        /// Thrown when the specified start index is not in range (&lt;0 or &gt;&eq;length).
        /// </exception>
        public static Span<T> Slice<T>(this T[] array, int start)
        {
            return new Span<T>(array, start);
        }

        /// <summary>
        /// Creates a new slice over the portion of the target array beginning
        /// at 'start' index and with 'length' items.
        /// </summary>
        /// <param name="array">The target array.</param>
        /// <param name="start">The index at which to begin the slice.</param>
        /// <param name="length">The number of items in the new slice.</param>
        /// <exception cref="System.ArgumentException">
        /// Thrown if the 'array' parameter is null.
        /// </exception>
        /// <exception cref="System.ArgumentOutOfRangeException">
        /// Thrown when the specified start or end index is not in range (&lt;0 or &gt;&eq;length).
        /// </exception>
        public static Span<T> Slice<T>(this T[] array, int start, int length)
        {
            return new Span<T>(array, start, length);
=======
        /// <summary>
        /// Creates a new readonly span over the portion of the target string.
        /// </summary>
        /// <param name="text">The target string.</param>
        /// <exception cref="System.ArgumentNullException">Thrown when <paramref name="text"/> is null.</exception>
        [MethodImpl(MethodImplOptions.AggressiveInlining)]
        public static unsafe ReadOnlySpan<char> Slice(this string text)
        {
            if (text == null)
                throw new ArgumentNullException(nameof(text));

            int textLength = text.Length;

            if (textLength == 0) return ReadOnlySpan<char>.Empty;

            fixed (char* charPointer = text)
            {
                return ReadOnlySpan<char>.DangerousCreate(text, ref *charPointer, textLength);
            }
        }

        /// <summary>
        /// Creates a new readonly span over the portion of the target string, beginning at 'start'.
        /// </summary>
        /// <param name="text">The target string.</param>
        /// <param name="start">The index at which to begin this slice.</param>
        /// <exception cref="System.ArgumentNullException">Thrown when <paramref name="text"/> is null.</exception>
        /// <exception cref="System.ArgumentOutOfRangeException">
        /// Thrown when the specified <paramref name="start"/> index is not in range (&lt;0 or &gt;Length).
        /// </exception>
        [MethodImpl(MethodImplOptions.AggressiveInlining)]
        public static unsafe ReadOnlySpan<char> Slice(this string text, int start)
        {
            if (text == null)
                throw new ArgumentNullException(nameof(text));

            int textLength = text.Length;

            if ((uint) start > (uint) textLength)
                throw new ArgumentOutOfRangeException(nameof(start));

            if (textLength - start == 0) return ReadOnlySpan<char>.Empty;

            fixed (char* charPointer = text)
            {
                return ReadOnlySpan<char>.DangerousCreate(text, ref *(charPointer + start), textLength - start);
            }
        }

        /// <summary>
        /// Creates a new readonly span over the portion of the target string, beginning at <paramref name="start"/>, of given <paramref name="length"/>.
        /// </summary>
        /// <param name="text">The target string.</param>
        /// <param name="start">The index at which to begin this slice.</param>
        /// <param name="length">The number of items in the span.</param>
        /// <exception cref="System.ArgumentNullException">Thrown when <paramref name="text"/> is null.</exception>
        /// <exception cref="System.ArgumentOutOfRangeException">
        /// Thrown when the specified <paramref name="start"/> or end index is not in range (&lt;0 or &gt;=Length).
        /// </exception>
        [MethodImpl(MethodImplOptions.AggressiveInlining)]
        public static unsafe ReadOnlySpan<char> Slice(this string text, int start, int length)
        {
            if (text == null)
                throw new ArgumentNullException(nameof(text));

            int textLength = text.Length;

            if ((uint)start > (uint)textLength || (uint)length > (uint)(textLength - start))
                throw new ArgumentOutOfRangeException(nameof(start));

            if (length == 0) return ReadOnlySpan<char>.Empty;

            fixed (char* charPointer = text)
            {
                return ReadOnlySpan<char>.DangerousCreate(text, ref *(charPointer + start), length);
            }
>>>>>>> 820df188
        }

        [MethodImpl(MethodImplOptions.AggressiveInlining)]
        public static int IndexOf(this IReadOnlyBufferList<byte> sequence, ReadOnlySpan<byte> value)
        {
            var first = sequence.First.Span;
            var index = first.IndexOf(value);
            if (index != -1) return index;

            var rest = sequence.Rest;
            if (rest == null) return -1;

            return IndexOfStraddling(first, sequence.Rest, value);
        }

        public static int IndexOf(this IReadOnlyBufferList<byte> sequence, byte value)
        {
            var first = sequence.First.Span;
            var index = first.IndexOf(value);
            if (index != -1) return index;

            var rest = sequence.Rest;
            if (rest == null) return -1;

            index = rest.IndexOf(value);
            if (index != -1) return first.Length + index;

            return -1;
        }

        // TODO (pri 3): I am pretty sure this whole routine can be written much better

        // searches values that potentially straddle between first and rest
        internal static int IndexOfStraddling(this ReadOnlySpan<byte> first, IReadOnlyBufferList<byte> rest, ReadOnlySpan<byte> value)
        {
            Debug.Assert(first.IndexOf(value) == -1);
            if (rest == null) return -1;

            // we only need to search the end of the first buffer. More precisely, only up to value.Length - 1 bytes in the first buffer
            // The other bytes in first, were already search and presumably did not match
            int bytesToSkipFromFirst = 0; 
            if (first.Length > value.Length - 1)
            {
                bytesToSkipFromFirst = first.Length - value.Length - 1;
            }

            // now that we know how many bytes we need to skip, create slice of first buffer with bytes that need to be searched.
            ReadOnlySpan<byte> bytesToSearchAgain;
            if (bytesToSkipFromFirst > 0)
            {
                bytesToSearchAgain = first.Slice(bytesToSkipFromFirst);
            }
            else
            {
                bytesToSearchAgain = first;
            }

            int index;

            // now combine the bytes from the end of the first buffer with bytes in the rest, and serarch the combined buffer
            // this check is a small optimization: if the first byte from the value does not exist in the bytesToSearchAgain, there is no reason to combine
            if (bytesToSearchAgain.IndexOf(value[0]) != -1)
            {
                Span<byte> combined;
                var combinedBufferLength = value.Length << 1;
                if (combinedBufferLength < 128)
                {
                    unsafe
                    {
                        byte* temp = stackalloc byte[combinedBufferLength];
                        combined = new Span<byte>(temp, combinedBufferLength);
                    }
                }
                else
                {
                    // TODO (pri 3): I think this could be eliminated by chunking values
                    combined = new byte[combinedBufferLength];
                }

                bytesToSearchAgain.CopyTo(combined);
                int combinedLength = bytesToSearchAgain.Length + rest.CopyTo(combined.Slice(bytesToSearchAgain.Length));
                combined = combined.Slice(0, combinedLength);

                if (combined.Length < value.Length) return -1;

                index = combined.IndexOf(value);
                if (index != -1)
                {
                    return index + bytesToSkipFromFirst;
                }
            }

            // try to find the bytes in _rest
            index = rest.IndexOf(value);
            if (index != -1) return first.Length + index;

            return -1;
        }

        [MethodImpl(MethodImplOptions.AggressiveInlining)]
        public static int IndexOf(this ReadOnlyBuffer<byte> buffer, ReadOnlySpan<byte> values)
        {
            return SpanExtensions.IndexOf(buffer.Span, values);
        }

        public static int SequentialIndexOf(this Span<byte> span, byte value)
        {
            return SequentialIndexOf(ref span.DangerousGetPinnableReference(), value, span.Length);
        }

        public static int SequentialIndexOf(this ReadOnlySpan<byte> span, byte value)
        {
            return SequentialIndexOf(ref span.DangerousGetPinnableReference(), value, span.Length);
        }

        private static unsafe int SequentialIndexOf(ref byte searchSpace, byte value, int length)
        {
            Debug.Assert(length >= 0);

            IntPtr index = (IntPtr)0; // Use IntPtr for arithmetic to avoid unnecessary 64->32->64 truncations
            while (length >= 8)
            {
                length -= 8;

                if (value == Unsafe.Add(ref searchSpace, index))
                    goto Found;
                if (value == Unsafe.Add(ref searchSpace, index + 1))
                    goto Found1;
                if (value == Unsafe.Add(ref searchSpace, index + 2))
                    goto Found2;
                if (value == Unsafe.Add(ref searchSpace, index + 3))
                    goto Found3;
                if (value == Unsafe.Add(ref searchSpace, index + 4))
                    goto Found4;
                if (value == Unsafe.Add(ref searchSpace, index + 5))
                    goto Found5;
                if (value == Unsafe.Add(ref searchSpace, index + 6))
                    goto Found6;
                if (value == Unsafe.Add(ref searchSpace, index + 7))
                    goto Found7;

                index += 8;
            }

            if (length >= 4)
            {
                length -= 4;

                if (value == Unsafe.Add(ref searchSpace, index))
                    goto Found;
                if (value == Unsafe.Add(ref searchSpace, index + 1))
                    goto Found1;
                if (value == Unsafe.Add(ref searchSpace, index + 2))
                    goto Found2;
                if (value == Unsafe.Add(ref searchSpace, index + 3))
                    goto Found3;

                index += 4;
            }

            while (length > 0)
            {
                if (value == Unsafe.Add(ref searchSpace, index))
                    goto Found;

                index += 1;
                length--;
            }
            return -1;

            Found: // Workaround for https://github.com/dotnet/coreclr/issues/9692
            return (int)(byte*)index;
            Found1:
            return (int)(byte*)(index + 1);
            Found2:
            return (int)(byte*)(index + 2);
            Found3:
            return (int)(byte*)(index + 3);
            Found4:
            return (int)(byte*)(index + 4);
            Found5:
            return (int)(byte*)(index + 5);
            Found6:
            return (int)(byte*)(index + 6);
            Found7:
            return (int)(byte*)(index + 7);
        }

        public static bool TryIndicesOf(this Span<byte> buffer, byte value, Span<int> indices, out int numberOfIndices)
        {
            var length = buffer.Length;
            if (length == 0 || indices.Length == 0)
            {
                numberOfIndices = 0;
                return false;
            }

            return TryIndicesOf(ref buffer.DangerousGetPinnableReference(), value, length, indices, out numberOfIndices);
        }

        public static bool TryIndicesOf(this ReadOnlySpan<byte> buffer, byte value, Span<int> indices, out int numberOfIndices)
        {
            var length = buffer.Length;
            if (length == 0 || indices.Length == 0)
            {
                numberOfIndices = 0;
                return false;
            }

            return TryIndicesOf(ref buffer.DangerousGetPinnableReference(), value, length, indices, out numberOfIndices);
        }

        private unsafe static bool TryIndicesOf(ref byte searchSpace, byte value, int length, Span<int> indices, out int numberOfIndices)
        {
            var result = false;
            numberOfIndices = 0;

            fixed (byte* pSearchSpace = &searchSpace)
            {
                var searchStart = pSearchSpace;
                var offset = 0;

                while (true)
                {
                    if (Vector.IsHardwareAccelerated)
                    {
                        // Check Vector lengths
                        if (length - Vector<byte>.Count >= offset)
                        {
                            Vector<byte> values = GetVector(value);
                            do
                            {
                                var vFlaggedMatches = Vector.Equals(Unsafe.Read<Vector<byte>>(searchStart + offset), values);
                                if (!vFlaggedMatches.Equals(Vector<byte>.Zero))
                                {
                                    // Found match, reuse Vector values to keep register pressure low
                                    values = vFlaggedMatches;
                                    break;
                                }

                                offset += Vector<byte>.Count;
                            } while (length - Vector<byte>.Count >= offset);

                            // Found match? Perform secondary search outside out of loop, so above loop body is small
                            if (length - Vector<byte>.Count >= offset)
                            {
                                // Find offset of first match
                                offset += LocateFirstFoundByte(values);
                                // goto rather than inline return to keep function smaller
                                goto exitFixed;
                            }
                        }
                    }

                    ulong flaggedMatches = 0;
                    // Check ulong length
                    while (length - sizeof(ulong) >= offset)
                    {
                        flaggedMatches = SetLowBitsForByteMatch(*(ulong*)(searchStart + offset), value);
                        if (flaggedMatches != 0)
                        {
                            // Found match
                            break;
                        }

                        offset += sizeof(ulong);
                    }

                    // Found match? Perform secondary search outside out of loop, so above loop body is small
                    if (length - sizeof(ulong) >= offset)
                    {
                        // Find offset of first match
                        offset += LocateFirstFoundByte(flaggedMatches);
                        // goto rather than inline return to keep function smaller
                        goto exitFixed;
                    }

                    // Haven't found match, scan through remaining
                    for (; offset < length; offset++)
                    {
                        if (*(searchStart + offset) == value)
                        {
                            // goto rather than inline return to keep loop body small
                            goto exitFixed;
                        }
                    }

                    // No Matches
                    result = true;
                    break;

                    exitFixed:;
                    indices[numberOfIndices++] = offset++;
                    if (numberOfIndices >= indices.Length)
                        break;
                }
            }

            return result && numberOfIndices < indices.Length;
        }


        [MethodImpl(MethodImplOptions.AggressiveInlining)]
        private static int LocateFirstFoundByte(Vector<byte> match)
        {
            var vector64 = Vector.AsVectorUInt64(match);
            ulong candidate = 0;
            var i = 0;
            // Pattern unrolled by jit https://github.com/dotnet/coreclr/pull/8001
            for (; i < Vector<ulong>.Count; i++)
            {
                candidate = vector64[i];
                if (candidate != 0)
                {
                    break;
                }
            }

            // Single LEA instruction with jitted const (using function result)
            return i * 8 + LocateFirstFoundByte(candidate);
        }

        [MethodImpl(MethodImplOptions.AggressiveInlining)]
        private static int LocateFirstFoundByte(ulong match)
        {
            unchecked
            {
                // Flag least significant power of two bit
                var powerOfTwoFlag = match ^ (match - 1);
                // Shift all powers of two into the high byte and extract
                return (int)((powerOfTwoFlag * xorPowerOfTwoToHighByte) >> 57);
            }
        }

        [MethodImpl(MethodImplOptions.AggressiveInlining)]
        private static ulong SetLowBitsForByteMatch(ulong potentialMatch, byte search)
        {
            unchecked
            {
                var flaggedValue = potentialMatch ^ (byteBroadcastToUlong * search);
                return (
                        (flaggedValue - byteBroadcastToUlong) &
                        ~(flaggedValue) &
                        filterByteHighBitsInUlong
                       ) >> 7;
            }
        }

        [MethodImpl(MethodImplOptions.AggressiveInlining)]
        private static Vector<byte> GetVector(byte vectorByte)
        {
#if !NETCOREAPP
            // Vector<byte> .ctor doesn't become an intrinsic due to detection issue
            // However this does cause it to become an intrinsic (with additional multiply and reg->reg copy)
            // https://github.com/dotnet/coreclr/issues/7459#issuecomment-253965670
            return Vector.AsVectorByte(new Vector<uint>(vectorByte * 0x01010101u));
#else
            return new Vector<byte>(vectorByte);
#endif
        }

        private const ulong xorPowerOfTwoToHighByte = (0x07ul |
                                                       0x06ul << 8 |
                                                       0x05ul << 16 |
                                                       0x04ul << 24 |
                                                       0x03ul << 32 |
                                                       0x02ul << 40 |
                                                       0x01ul << 48) + 1;
        private const ulong byteBroadcastToUlong = ~0UL / Byte.MaxValue;
        private const ulong filterByteHighBitsInUlong = (byteBroadcastToUlong >> 1) | (byteBroadcastToUlong << (sizeof(ulong) * 8 - 1));
    }
}<|MERGE_RESOLUTION|>--- conflicted
+++ resolved
@@ -23,7 +23,6 @@
             return array.Items.Slice(0, array.Count);
         }
 
-<<<<<<< HEAD
         // span creation helpers:
 
         /// <summary>
@@ -81,7 +80,8 @@
         public static Span<T> Slice<T>(this T[] array, int start, int length)
         {
             return new Span<T>(array, start, length);
-=======
+        }
+      
         /// <summary>
         /// Creates a new readonly span over the portion of the target string.
         /// </summary>
@@ -158,7 +158,6 @@
             {
                 return ReadOnlySpan<char>.DangerousCreate(text, ref *(charPointer + start), length);
             }
->>>>>>> 820df188
         }
 
         [MethodImpl(MethodImplOptions.AggressiveInlining)]
