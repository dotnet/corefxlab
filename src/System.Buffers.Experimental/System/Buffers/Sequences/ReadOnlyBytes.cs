--- conflicted
+++ resolved
@@ -231,13 +231,8 @@
             get {
                 if (_start is byte[]) return Type.Array;
                 if (_start is OwnedMemory<byte>) return Type.OwnedMemory;
-<<<<<<< HEAD
-                if (_start is IMemoryList<byte>) return Type.MemoryList;
-                throw new NotSupportedException(_start.GetType().ToString());
-=======
                 if (_start is IBufferList) return Type.MemoryList;
                 throw new NotSupportedException();
->>>>>>> 00bc61f8
             }
         }
 
