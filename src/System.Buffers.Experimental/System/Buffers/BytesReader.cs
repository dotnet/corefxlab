--- conflicted
+++ resolved
@@ -325,11 +325,7 @@
         {
             int consumed;
             var unread = Unread;
-<<<<<<< HEAD
-            if (PrimitiveParser.TryParseUInt64(unread, out value, out consumed, default(TextFormat), _symbolTable))
-=======
-            if (PrimitiveParser.TryParseUInt64(unread, out value, out consumed, default, _encoder))
->>>>>>> a9a93543
+            if (PrimitiveParser.TryParseUInt64(unread, out value, out consumed, default, _symbolTable))
             {
                 if (unread.Length > consumed)
                 {
