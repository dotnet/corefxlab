﻿// Copyright (c) Microsoft. All rights reserved.
// Licensed under the MIT license. See LICENSE file in the project root for full license information.

using System.Buffers;
using System.Buffers.Reader;

namespace System.Text.JsonLab
{
    public ref struct Utf8JsonReader
    {
        // We are using a ulong to represent our nested state, so we can only go 64 levels deep.
        private const int MaxDepth = sizeof(ulong) * 8;

        private ReadOnlySpan<byte> _buffer;

<<<<<<< HEAD
        public int Index { get; private set; }

        public int StartLocation { get; private set; }

        private BufferReader _reader;
=======
        private BufferReader<byte> _reader;
>>>>>>> 807a7c3d

        // Depth tracks the recursive depth of the nested objects / arrays within the JSON data.
        public int Depth { get; private set; }

        // This mask represents a tiny stack to track the state during nested transitions.
        // The first bit represents the state of the current level (1 == object, 0 == array).
        // Each subsequent bit is the parent / containing type (object or array). Since this
        // reader does a linear scan, we only need to keep a single path as we go through the data.
        private ulong _containerMask;

        // These properties are helpers for determining the current state of the reader
        private bool IsRoot => Depth == 1;
        private bool InArray => (_containerMask & 1) == 0 && (Depth > 0);
        private bool InObject => (_containerMask & 1) == 1;

        /// <summary>
        /// Gets the token type of the last processed token in the JSON stream.
        /// </summary>
        public JsonTokenType TokenType { get; private set; }

        /// <summary>
        /// Gets the value as a ReadOnlySpan<byte> of the last processed token. The contents of this
        /// is only relevant when <see cref="TokenType" /> is <see cref="JsonTokenType.Value" /> or
        /// <see cref="JsonTokenType.PropertyName" />. Otherwise, this value should be set to
        /// <see cref="ReadOnlySpan{T}.Empty"/>.
        /// </summary>
        public ReadOnlySpan<byte> Value { get; private set; }

        /// <summary>
        /// Gets the JSON value type of the last processed token. The contents of this
        /// is only relevant when <see cref="TokenType" /> is <see cref="JsonTokenType.Value" /> or
        /// <see cref="JsonTokenType.PropertyName" />.
        /// </summary>
        public JsonValueType ValueType { get; private set; }

        readonly bool _isSingleSegment;

        /// <summary>
        /// Constructs a new JsonReader instance. This is a stack-only type.
        /// </summary>
        /// <param name="data">The <see cref="Span{byte}"/> value to consume. </param>
        /// <param name="encoder">An encoder used for decoding bytes from <paramref name="data"/> into characters.</param>
        public Utf8JsonReader(ReadOnlySpan<byte> data)
        {
            _reader = default;
            _isSingleSegment = true;
            _buffer = data;
            Depth = 1;
            _containerMask = 0;
            Index = 0;
            StartLocation = Index;

            TokenType = JsonTokenType.None;
            Value = ReadOnlySpan<byte>.Empty;
            ValueType = JsonValueType.Unknown;
        }

        public Utf8JsonReader(in ReadOnlySequence<byte> data)
        {
            _reader = new BufferReader<byte>(data);
            _isSingleSegment = data.IsSingleSegment; //true;
            _buffer = _reader.CurrentSpan;  //data.ToArray();
            Depth = 1;
            _containerMask = 0;
            Index = 0;
            StartLocation = Index;

            TokenType = JsonTokenType.None;
            Value = ReadOnlySpan<byte>.Empty;
            ValueType = JsonValueType.Unknown;
        }

        /// <summary>
        /// Read the next token from the data buffer.
        /// </summary>
        /// <returns>True if the token was read successfully, else false.</returns>
        public bool Read()
        {
            return _isSingleSegment ? ReadSingleSegment(ref _buffer) : ReadMultiSegment();
        }

        private void SkipWhiteSpace()
        {
            _reader.SkipPastAny(JsonConstants.WhiteSpace);
        }

        private bool ReadMultiSegment()
        {
            if (TokenType == JsonTokenType.None)
            {
                if (!_reader.TryPeek(out byte val))
                    return false;

                if (val == JsonConstants.OpenBrace)
                {
                    _containerMask = 1;
                    TokenType = JsonTokenType.StartObject;
                    _reader.Advance(1);
                }
                else if (val == JsonConstants.OpenBracket)
                {
                    TokenType = JsonTokenType.StartArray;
                    _reader.Advance(1);
                }
                else
                {
                    ConsumeSingleValue(val);
                }
                return true;
            }

            SkipWhiteSpace();

            if (!_reader.TryPeek(out byte ch))
                return false;

            if (TokenType == JsonTokenType.StartObject)
            {
                _reader.Advance(1);
                if (ch == JsonConstants.CloseBrace)
                    EndObject();
                else
                {
                    if (ch != JsonConstants.Quote) JsonThrowHelper.ThrowJsonReaderException();
                    ConsumePropertyNameUtf8MultiSegment();
                }
            }
            else if (TokenType == JsonTokenType.StartArray)
            {
                if (ch == JsonConstants.CloseBracket)
                {
                    _reader.Advance(1);
                    EndArray();
                }
                else
                    ConsumeValueUtf8MultiSegment(ch);
            }
            else if (TokenType == JsonTokenType.PropertyName)
            {
                ConsumeValueUtf8MultiSegment(ch);
            }
            else
            {
                return ConsumeNextUtf8MultiSegment(ch);
            }
            return true;
        }

        private bool ReadSingleSegment(ref ReadOnlySpan<byte> buffer)
        {
            StartLocation = Index;
            if (TokenType == JsonTokenType.None)
            {
                SkipWhiteSpaceUtf8UpdateLocation(ref buffer);
                if (buffer.Length < 1)
                {
                    return false;
                }
                if (buffer[0] == JsonConstants.OpenBrace)
                {
                    _containerMask = 1;
                    TokenType = JsonTokenType.StartObject;
                    buffer = buffer.Slice(1);
                    Index++;
                    StartLocation++;
                }
                else if (buffer[0] == JsonConstants.OpenBracket)
                {
                    TokenType = JsonTokenType.StartArray;
                    buffer = buffer.Slice(1);
                    Index++;
                    StartLocation++;
                }
                else
                {
                    ConsumeSingleValue(ref buffer, buffer[0]);
                }
                return true;
            }

            SkipWhiteSpaceUtf8UpdateLocation(ref buffer);
            if (buffer.Length < 1)
            {
                return false;
            }

            byte ch = buffer[0];

            if (TokenType == JsonTokenType.StartObject)
            {
                buffer = buffer.Slice(1);
                Index++;
                if (ch == JsonConstants.CloseBrace)
                    EndObject();
                else
                {
                    if (ch != JsonConstants.Quote) JsonThrowHelper.ThrowJsonReaderException();
                    StartLocation++;
                    ConsumePropertyNameUtf8(ref buffer);
                }
            }
            else if (TokenType == JsonTokenType.StartArray)
            {
                if (ch == JsonConstants.CloseBracket)
                {
                    buffer = buffer.Slice(1);
                    Index++;
                    EndArray();
                }
                else
                    ConsumeValueUtf8(ref buffer, ch);
            }
            else if (TokenType == JsonTokenType.PropertyName)
            {
                ConsumeValueUtf8(ref buffer, ch);
            }
            else
            {
                return ConsumeNextUtf8(ref buffer, ch);
            }
            return true;
        }

        public void Skip()
        {
            if (TokenType == JsonTokenType.PropertyName)
            {
                Read();
            }

            if (TokenType == JsonTokenType.StartObject || TokenType == JsonTokenType.StartArray)
            {
                int depth = Depth;
                while (Read() && depth < Depth)
                {
                }
            }
        }

        private void StartObject()
        {
            if (Depth > MaxDepth)
                JsonThrowHelper.ThrowJsonReaderException();

            Depth++;
            _containerMask = (_containerMask << 1) | 1;
            TokenType = JsonTokenType.StartObject;
        }

        private void EndObject()
        {
            if (!InObject || Depth <= 0)
                JsonThrowHelper.ThrowJsonReaderException();

            Depth--;
            _containerMask >>= 1;
            TokenType = JsonTokenType.EndObject;
        }

        private void StartArray()
        {
            if (Depth > MaxDepth)
                JsonThrowHelper.ThrowJsonReaderException();

            Depth++;
            _containerMask = (_containerMask << 1);
            TokenType = JsonTokenType.StartArray;
        }

        private void EndArray()
        {
            if (!InArray || Depth <= 0)
                JsonThrowHelper.ThrowJsonReaderException();

            Depth--;
            _containerMask >>= 1;
            TokenType = JsonTokenType.EndArray;
        }

        private bool ConsumeNextUtf8MultiSegment(byte marker)
        {
            _reader.Advance(1);
            switch (marker)
            {
                case JsonConstants.ListSeperator:
                    SkipWhiteSpace();
                    if (InObject)
                    {
                        if (!_reader.TryRead(out byte val)) return false;
                        if (val != JsonConstants.Quote) JsonThrowHelper.ThrowJsonReaderException();
                        ConsumePropertyNameUtf8MultiSegment();
                    }
                    else if (InArray)
                    {
                        if (!_reader.TryPeek(out byte val)) return false;
                        ConsumeValueUtf8MultiSegment(val);
                    }
                    else
                    {
                        JsonThrowHelper.ThrowJsonReaderException();
                    }
                    break;

                case JsonConstants.CloseBrace:
                    EndObject();
                    break;

                case JsonConstants.CloseBracket:
                    EndArray();
                    break;

                default:
                    JsonThrowHelper.ThrowJsonReaderException();
                    break;
            }
            return true;
        }

        /// <summary>
        /// This method consumes the next token regardless of whether we are inside an object or an array.
        /// For an object, it reads the next property name token. For an array, it just reads the next value.
        /// </summary>
        private bool ConsumeNextUtf8(ref ReadOnlySpan<byte> buffer, byte marker)
        {
            switch (marker)
            {
                case JsonConstants.ListSeperator:
                    {
                        SkipWhiteSpaceUtf8UpdateLocation(ref buffer, 1);
                        if (InObject)
                        {
                            if (buffer.Length < 1)
                            {
                                return false;
                            }
                            if (buffer[0] != JsonConstants.Quote) JsonThrowHelper.ThrowJsonReaderException();
                            buffer = buffer.Slice(1);
                            Index++;
                            StartLocation++;
                            ConsumePropertyNameUtf8(ref buffer);
                        }
                        else if (InArray)
                        {
                            if (buffer.Length < 1)
                            {
                                return false;
                            }

                            ConsumeValueUtf8(ref buffer, buffer[0]);
                        }
                        else
                        {
                            JsonThrowHelper.ThrowJsonReaderException();
                        }
                    }
                    break;

                case JsonConstants.CloseBrace:
                    buffer = buffer.Slice(1);
                    Index++;
                    EndObject();
                    break;

                case JsonConstants.CloseBracket:
                    buffer = buffer.Slice(1);
                    Index++;
                    EndArray();
                    break;

                default:
                    JsonThrowHelper.ThrowJsonReaderException();
                    break;
            }
            return true;
        }

        private void ConsumeValueUtf8MultiSegment(byte marker)
        {
            TokenType = JsonTokenType.Value;

            if (marker == JsonConstants.Quote)
            {
                _reader.Advance(1);
                ConsumeStringUtf8MultiSegment();
            }
            else if (marker == JsonConstants.OpenBrace)
            {
                _reader.Advance(1);
                StartObject();
                ValueType = JsonValueType.Object;
            }
            else if (marker == JsonConstants.OpenBracket)
            {
                _reader.Advance(1);
                StartArray();
                ValueType = JsonValueType.Array;
            }
            else if (marker - '0' <= '9' - '0')
            {
                ConsumeNumberUtf8MultiSegment();
            }
            else if (marker == '-')
            {
                if (_reader.End) JsonThrowHelper.ThrowJsonReaderException();
                ConsumeNumberUtf8MultiSegment();
            }
            else if (marker == 'f')
            {
                ConsumeFalseUtf8MultiSegment();
            }
            else if (marker == 't')
            {
                ConsumeTrueUtf8MultiSegment();
            }
            else if (marker == 'n')
            {
                ConsumeNullUtf8MultiSegment();
            }
            else if (marker == '/')
            {
                // TODO: Comments?
                JsonThrowHelper.ThrowNotImplementedException();
            }
            else
            {
                JsonThrowHelper.ThrowJsonReaderException();
            }
        }

        /// <summary>
        /// This method contains the logic for processing the next value token and determining
        /// what type of data it is.
        /// </summary>
        private void ConsumeValueUtf8(ref ReadOnlySpan<byte> buffer, byte marker)
        {
            TokenType = JsonTokenType.Value;

            if (marker == JsonConstants.Quote)
            {
                buffer = buffer.Slice(1);
                Index++;
                StartLocation++;
                int i = ConsumeStringUtf8(ref buffer);
                buffer = buffer.Slice(i);
                Index += i;
            }
            else if (marker == JsonConstants.OpenBrace)
            {
                buffer = buffer.Slice(1);
                Index++;
                StartLocation++;
                StartObject();
                ValueType = JsonValueType.Object;
            }
            else if (marker == JsonConstants.OpenBracket)
            {
                buffer = buffer.Slice(1);
                Index++;
                StartLocation++;
                StartArray();
                ValueType = JsonValueType.Array;
            }
            else if (marker - '0' <= '9' - '0')
            {
                ConsumeNumberUtf8(ref buffer);
            }
            else if (marker == '-')
            {
                if (buffer.Length < 2) JsonThrowHelper.ThrowJsonReaderException();
                ConsumeNumberUtf8(ref buffer);
            }
            else if (marker == 'f')
            {
                ConsumeFalseUtf8(ref buffer);
            }
            else if (marker == 't')
            {
                ConsumeTrueUtf8(ref buffer);
            }
            else if (marker == 'n')
            {
                ConsumeNullUtf8(ref buffer);
            }
            else if (marker == '/')
            {
                // TODO: Comments?
                JsonThrowHelper.ThrowNotImplementedException();
            }
            else
            {
                JsonThrowHelper.ThrowJsonReaderException();
            }
        }

        private void ConsumeSingleValue(byte marker)
        {
            TokenType = JsonTokenType.Value;

            if (marker == JsonConstants.Quote)
            {
                _reader.Advance(1);
                ConsumeStringUtf8MultiSegment();
            }
            else if (marker - '0' <= '9' - '0')
            {
                //TODO: Validate number
                ReadOnlySequence<byte> sequence = _reader.Sequence.Slice(_reader.Position);
                Value = sequence.IsSingleSegment ? sequence.First.Span : sequence.ToArray();
                ValueType = JsonValueType.Number;
                _reader.Advance(_reader.UnreadSpan.Length);
            }
            else if (marker == '-')
            {
                if (_reader.End) JsonThrowHelper.ThrowJsonReaderException();
                ReadOnlySequence<byte> sequence = _reader.Sequence.Slice(_reader.Position);
                Value = sequence.IsSingleSegment ? sequence.First.Span : sequence.ToArray();
                ValueType = JsonValueType.Number;
                _reader.Advance(_reader.UnreadSpan.Length);
            }
            else if (marker == 'f')
            {
                ConsumeFalseUtf8MultiSegment();
            }
            else if (marker == 't')
            {
                ConsumeTrueUtf8MultiSegment();
            }
            else if (marker == 'n')
            {
                ConsumeNullUtf8MultiSegment();
            }
            else if (marker == '/')
            {
                // TODO: Comments?
                JsonThrowHelper.ThrowNotImplementedException();
            }
            else
            {
                JsonThrowHelper.ThrowJsonReaderException();
            }
        }

        private void ConsumeSingleValue(ref ReadOnlySpan<byte> buffer, byte marker)
        {
            TokenType = JsonTokenType.Value;

            if (marker == JsonConstants.Quote)
            {
                buffer = buffer.Slice(1);
                Index++;
                StartLocation++;
                int i = ConsumeStringUtf8(ref buffer);
                buffer = buffer.Slice(i);
                Index += i;
            }
            else if (marker - '0' <= '9' - '0')
            {
                //TODO: Validate number
                Value = buffer;
                ValueType = JsonValueType.Number;
                Index += buffer.Length;
                buffer = buffer.Slice(buffer.Length);
            }
            else if (marker == '-')
            {
                if (buffer.Length < 2) JsonThrowHelper.ThrowJsonReaderException();
                Value = buffer;
                ValueType = JsonValueType.Number;
                Index += buffer.Length;
                buffer = buffer.Slice(buffer.Length);
            }
            else if (marker == 'f')
            {
                ConsumeFalseUtf8(ref buffer);
            }
            else if (marker == 't')
            {
                ConsumeTrueUtf8(ref buffer);
            }
            else if (marker == 'n')
            {
                ConsumeNullUtf8(ref buffer);
            }
            else if (marker == '/')
            {
                // TODO: Comments?
                JsonThrowHelper.ThrowNotImplementedException();
            }
            else
            {
                JsonThrowHelper.ThrowJsonReaderException();
            }
        }

        private void ConsumeNumberUtf8MultiSegment()
        {
            if (!_reader.TryReadToAny(out ReadOnlySpan<byte> span, JsonConstants.Delimiters, advancePastDelimiter: false))
            {
                JsonThrowHelper.ThrowJsonReaderException();
            }

            Value = span;

            ValueType = JsonValueType.Number;
        }

        private void ConsumeNumberUtf8(ref ReadOnlySpan<byte> buffer)
        {
            int idx = buffer.IndexOfAny(JsonConstants.Delimiters);
            if (idx == -1)
            {
                JsonThrowHelper.ThrowJsonReaderException();
            }

            Value = buffer.Slice(0, idx);
            ValueType = JsonValueType.Number;
            buffer = buffer.Slice(idx);
            Index += idx;
        }

        private void ConsumeNullUtf8MultiSegment()
        {
            Value = JsonConstants.NullValue;
            ValueType = JsonValueType.Null;

            if (!_reader.IsNext(JsonConstants.NullValue, advancePast: true))
            {
                JsonThrowHelper.ThrowJsonReaderException();
            }
        }

        private void ConsumeNullUtf8(ref ReadOnlySpan<byte> buffer)
        {
            Value = JsonConstants.NullValue;
            ValueType = JsonValueType.Null;

            if (buffer.Length < 4
                || buffer[0] != 'n'
                || buffer[1] != 'u'
                || buffer[2] != 'l'
                || buffer[3] != 'l')
            {
                JsonThrowHelper.ThrowJsonReaderException();
            }
            buffer = buffer.Slice(4);
            Index += 4;
        }

        private void ConsumeFalseUtf8MultiSegment()
        {
            Value = JsonConstants.FalseValue;
            ValueType = JsonValueType.False;

            if (!_reader.IsNext(JsonConstants.FalseValue, advancePast: true))
            {
                JsonThrowHelper.ThrowJsonReaderException();
            }
        }

        private void ConsumeFalseUtf8(ref ReadOnlySpan<byte> buffer)
        {
            Value = JsonConstants.FalseValue;
            ValueType = JsonValueType.False;

            if (buffer.Length < 5
                || buffer[0] != 'f'
                || buffer[1] != 'a'
                || buffer[2] != 'l'
                || buffer[3] != 's'
                || buffer[4] != 'e')
            {
                JsonThrowHelper.ThrowJsonReaderException();
            }
            buffer = buffer.Slice(5);
            Index += 5;
        }

        private void ConsumeTrueUtf8MultiSegment()
        {
            Value = JsonConstants.TrueValue;
            ValueType = JsonValueType.True;

            if (!_reader.IsNext(JsonConstants.TrueValue, advancePast: true))
            {
                JsonThrowHelper.ThrowJsonReaderException();
            }
        }

        private void ConsumeTrueUtf8(ref ReadOnlySpan<byte> buffer)
        {
            Value = JsonConstants.TrueValue;
            ValueType = JsonValueType.True;

            if (buffer.Length < 4
                || buffer[0] != 't'
                || buffer[1] != 'r'
                || buffer[2] != 'u'
                || buffer[3] != 'e')
            {
                JsonThrowHelper.ThrowJsonReaderException();
            }
            buffer = buffer.Slice(4);
            Index += 4;
        }

        private void ConsumePropertyNameUtf8MultiSegment()
        {
            ConsumeStringUtf8MultiSegment();

            SkipWhiteSpace();

            // The next character must be a key / value seperator. Validate and skip.
            if (!_reader.TryRead(out byte val) || val != JsonConstants.KeyValueSeperator)
                JsonThrowHelper.ThrowJsonReaderException();

            TokenType = JsonTokenType.PropertyName;
        }

        private void ConsumePropertyNameUtf8(ref ReadOnlySpan<byte> buffer)
        {
            int i = ConsumeStringUtf8(ref buffer);

            SkipWhiteSpaceUtf8(ref buffer, i);

            // The next character must be a key / value seperator. Validate and skip.
            if (buffer.Length < 1 || buffer[0] != JsonConstants.KeyValueSeperator)
                JsonThrowHelper.ThrowJsonReaderException();

            TokenType = JsonTokenType.PropertyName;
            buffer = buffer.Slice(1);
            Index++;
        }

        public bool TryReadUntil(out ReadOnlySpan<byte> span, byte delimiter)
        {
            ReadOnlySpan<byte> remaining = _reader.UnreadSpan;

            //TODO: Optimize looking for nested quotes
            int i = 0;
            while (true)
            {
                int counter = 0;
                i += remaining.Slice(i).IndexOf(delimiter);
                if (i == -1)
                    break;
                if (i == 0)
                {
                    goto Done;
                }
                for (int j = i - 1; j >= 0; j--)
                {
                    if (remaining[j] != JsonConstants.ReverseSolidus)
                    {
                        if (counter % 2 == 0)
                            goto Done;
                        break;
                    }
                    else
                        counter++;
                }
                i++;
            }
            return TryReadUntilSlow(out span, delimiter, remaining.Length);
        Done:
            span = remaining.Slice(0, i);
            _reader.Advance(i + 1);
            return true;
        }

        private bool TryReadUntilSlow(out ReadOnlySpan<byte> span, byte delimiter, int skip)
        {
            BufferReader<byte> copy = _reader;
            if (skip > 0)
                _reader.Advance(skip);
            ReadOnlySpan<byte> remaining = _reader.UnreadSpan;

            while (!_reader.End)
            {
                int counter = 0;
                int index = remaining.IndexOf(delimiter);
                if (index != -1)
                {
                    // Found the delimiter. Move to it, slice, then move past it.
                    if (index > 0)
                    {
                        for (int j = index - 1; j >= 0; j--)
                        {
                            if (remaining[j] != JsonConstants.ReverseSolidus)
                            {
                                if (counter % 2 == 0)
                                {
                                    _reader.Advance(index);
                                    goto Done;
                                }
                                goto KeepLooking;
                            }
                            else
                                counter++;
                        }
                    }

                Done:
                    ReadOnlySequence<byte> sequence = _reader.Sequence.Slice(copy.Position, _reader.Position);
                    _reader.Advance(1);
                    span = sequence.IsSingleSegment ? sequence.First.Span : sequence.ToArray();
                    return true;
                }
            KeepLooking:
                _reader.Advance(remaining.Length);
                remaining = _reader.CurrentSpan;
            }

            // Didn't find anything, reset our original state.
            _reader = copy;
            span = default;
            return false;
        }

        private void ConsumeStringUtf8MultiSegment()
        {
            if (!TryReadUntil(out ReadOnlySpan<byte> span, JsonConstants.Quote))
            {
                JsonThrowHelper.ThrowJsonReaderException();
            }

            Value = span;

            ValueType = JsonValueType.String;
        }

        private int ConsumeStringUtf8(ref ReadOnlySpan<byte> buffer)
        {
            //TODO: Optimize looking for nested quotes
            int i = 0;
            while (true)
            {
                int counter = 0;
                i += buffer.Slice(i).IndexOf(JsonConstants.Quote);
                if (i == -1)
                    JsonThrowHelper.ThrowJsonReaderException();
                if (i == 0)
                {
                    break;
                }
                for (int j = i - 1; j >= 0; j--)
                {
                    if (buffer[j] != JsonConstants.ReverseSolidus)
                    {
                        if (counter % 2 == 0)
                            goto Done;
                        break;
                    }
                    else
                        counter++;
                }
                i++;
            }

        Done:
            Value = buffer.Slice(0, i);
            ValueType = JsonValueType.String;
            return i + 1;
        }

        private void SkipWhiteSpaceUtf8UpdateLocation(ref ReadOnlySpan<byte> buffer, int i = 0)
        {
            StartLocation += SkipWhiteSpaceUtf8(ref buffer, i);
        }

        private int SkipWhiteSpaceUtf8(ref ReadOnlySpan<byte> buffer, int i = 0)
        {
            for (; i < buffer.Length; i++)
            {
                byte val = buffer[i];
                if (val != JsonConstants.Space && val != JsonConstants.CarriageReturn && val != JsonConstants.LineFeed && val != JsonConstants.Tab)
                {
                    break;
                }
            }
            buffer = buffer.Slice(i);
            Index += i;
            return i;
        }
    }
}<|MERGE_RESOLUTION|>--- conflicted
+++ resolved
@@ -13,15 +13,11 @@
 
         private ReadOnlySpan<byte> _buffer;
 
-<<<<<<< HEAD
         public int Index { get; private set; }
 
         public int StartLocation { get; private set; }
 
-        private BufferReader _reader;
-=======
         private BufferReader<byte> _reader;
->>>>>>> 807a7c3d
 
         // Depth tracks the recursive depth of the nested objects / arrays within the JSON data.
         public int Depth { get; private set; }
