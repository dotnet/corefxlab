﻿// Licensed to the .NET Foundation under one or more agreements.
// The .NET Foundation licenses this file to you under the MIT license.
// See the LICENSE file in the project root for more information.

//TODO: Add multi-segment support for tracking line number/position

using System.Buffers;
using System.Buffers.Reader;
using System.Diagnostics;
using static System.Text.JsonLab.JsonThrowHelper;

namespace System.Text.JsonLab
{
    public ref partial struct Utf8JsonReader
    {
        public Utf8JsonReader(in ReadOnlySequence<byte> data)
        {
            _containerMask = 0;
            Depth = 0;
            _inObject = false;
            _stack = null;
            TokenType = JsonTokenType.None;
            _lineNumber = 1;
            _position = 0;

            _isFinalBlock = true;

            _reader = new BufferReader<byte>(data);
            _isSingleSegment = data.IsSingleSegment; //true;
            _buffer = _reader.CurrentSpan;  //data.ToArray();
            Consumed = 0;
            TokenStartIndex = Consumed;
            _maxDepth = StackFreeMaxDepth;
            Value = ReadOnlySpan<byte>.Empty;
            _isSingleValue = true;
            _readerOptions = JsonReaderOptions.Default;
        }

        public Utf8JsonReader(in ReadOnlySequence<byte> data, bool isFinalBlock, JsonReaderState state = default)
        {
            if (!state.IsDefault)
            {
                _containerMask = state._containerMask;
                Depth = state._depth;
                _inObject = state._inObject;
                _stack = state._stack;
                TokenType = state._tokenType;
                _lineNumber = state._lineNumber;
                _position = state._position;
            }
            else
            {
                _containerMask = 0;
                Depth = 0;
                _inObject = false;
                _stack = null;
                TokenType = JsonTokenType.None;
                _lineNumber = 1;
                _position = 0;
            }

            _isFinalBlock = isFinalBlock;

            _reader = new BufferReader<byte>(data);
            _isSingleSegment = data.IsSingleSegment; //true;
            _buffer = _reader.CurrentSpan;  //data.ToArray();
            Consumed = 0;
            TokenStartIndex = Consumed;
            _maxDepth = StackFreeMaxDepth;
            Value = ReadOnlySpan<byte>.Empty;
            _isSingleValue = true;
            _readerOptions = JsonReaderOptions.Default;
        }

        private bool ReadFirstToken(ref BufferReader<byte> reader, byte first)
        {
            if (first == JsonConstants.OpenBrace)
            {
                Depth++;
                _containerMask = 1;
                TokenType = JsonTokenType.StartObject;
                reader.Advance(1);
                Consumed++;
                _position++;
                _inObject = true;
                _isSingleValue = false;
            }
            else if (first == JsonConstants.OpenBracket)
            {
                Depth++;
                TokenType = JsonTokenType.StartArray;
                reader.Advance(1);
                Consumed++;
                _position++;
                _isSingleValue = false;
            }
            else
            {
                // Cannot call ConsumeNumber since it looks for the delimiter and we won't find it.
                if ((uint)(first - '0') <= '9' - '0' || first == '-')
                {
                    if (first == '-')
                    {
                        // Couldn't find anything beyond '-', can't advance past it since we need '-' to be part of the value
                        // TODO: This could silently allocate. Try to avoid it.
                        if (reader.Peek(2).Length == 1)
                        {
                            if (_isFinalBlock)
                            {
                                ThrowJsonReaderException(ref this);
                            }
                            else return false;
                        }
                    }
                    ReadOnlySequence<byte> sequence = reader.Sequence.Slice(reader.Position);

                    if (!TryGetNumber(sequence.IsSingleSegment ? sequence.First.Span : sequence.ToArray(), out ReadOnlySpan<byte> number))
                        return false;
                    if (_isFinalBlock)
                    {
                        Value = number;
                        TokenType = JsonTokenType.Number;
                        reader.Advance(Value.Length);
                        Consumed += Value.Length;
                        _position += Value.Length;
                        goto Done;
                    }
                    else return false;
                }
                else if (ConsumeValue(ref reader, first))
                {
                    goto Done;
                }

                return false;

            Done:
                if (!reader.TryPeek(out first))
                {
                    return true;
                }
                if (first <= JsonConstants.Space)
                {
                    SkipWhiteSpace(ref reader);
                    if (reader.End)
                    {
                        return true;
                    }
                }

<<<<<<< HEAD
                if (_readerOptions != JsonReaderOptions.Default)
                {
                    reader.TryPeek(out first);
                    if (_readerOptions == JsonReaderOptions.AllowComments)
                    {
                        if (TokenType == JsonTokenType.Comment || first == JsonConstants.Solidus)
                        {
                            return true;
                        }
                    }
                    else
                    {
                        // JsonReaderOptions.SkipComments
                        if (first == JsonConstants.Solidus)
                        {
                            return true;
                        }
                    }
                }

=======
                if (AllowComments)
                {
                    reader.TryPeek(out first);
                    if (TokenType == JsonTokenType.Comment || first == JsonConstants.Solidus)
                    {
                        return true;
                    }
                }
>>>>>>> 008dca11
                ThrowJsonReaderException(ref this, ExceptionResource.ExpectedEndAfterSingleJson, first);
            }
            return true;
        }

        private bool ReadMultiSegment(ref BufferReader<byte> reader)
        {
            bool retVal = false;

            if (!reader.TryPeek(out byte first))
            {
                if (!_isSingleValue && _isFinalBlock)
                {
                    if (TokenType != JsonTokenType.EndArray && TokenType != JsonTokenType.EndObject)
                        ThrowJsonReaderException(ref this, ExceptionResource.InvalidEndOfJson);
                }
                goto Done;
            }

            if (first <= JsonConstants.Space)
            {
                SkipWhiteSpace(ref reader);
                if (!reader.TryPeek(out first))
                {
                    if (!_isSingleValue && _isFinalBlock)
                    {
                        if (TokenType != JsonTokenType.EndArray && TokenType != JsonTokenType.EndObject)
                            ThrowJsonReaderException(ref this, ExceptionResource.InvalidEndOfJson);
                    }
                    goto Done;
                }
            }

            TokenStartIndex = Consumed;

            if (TokenType == JsonTokenType.None)
            {
                goto ReadFirstToken;
            }

            if (TokenType == JsonTokenType.StartObject)
            {
                if (first == JsonConstants.CloseBrace)
                {
                    reader.Advance(1);
                    Consumed++;
                    _position++;
                    EndObject();
                }
                else
                {
                    if (first != JsonConstants.Quote)
                        ThrowJsonReaderException(ref this);
                    TokenStartIndex++;
                    long prevConsumed = Consumed;
                    long prevPosition = _position;
                    reader.Advance(1);
                    Consumed++;
                    if (ConsumePropertyName(ref reader))
                    {
                        return true;
                    }
                    Consumed = prevConsumed;
                    TokenType = JsonTokenType.StartObject;
                    _position = prevPosition;
                    reader.Rewind(1);
                    return false;
                }
            }
            else if (TokenType == JsonTokenType.StartArray)
            {
                if (first == JsonConstants.CloseBracket)
                {
                    reader.Advance(1);
                    Consumed++;
                    _position++;
                    EndArray();
                }
                else
                {
                    return ConsumeValue(ref reader, first);
                }
            }
            else if (TokenType == JsonTokenType.PropertyName)
            {
                return ConsumeValue(ref reader, first);
            }
            else
            {
                long prevConsumed = Consumed;
                long prevPosition = _position;
                JsonTokenType prevTokenType = TokenType;

                InternalResult result = ConsumeNextToken(ref reader, first);
                if (result == InternalResult.Success)
                {
                    return true;
                }
                if (result == InternalResult.FailureRollback)
                {
                    reader.Rewind(Consumed - prevConsumed);
                    Consumed = prevConsumed;
                    TokenType = prevTokenType;
                    _position = prevPosition;
                }
                return false;
            }

            retVal = true;

        Done:
            return retVal;

        ReadFirstToken:
            retVal = ReadFirstToken(ref reader, first);
            goto Done;
        }

        private InternalResult ConsumeNextToken(ref BufferReader<byte> reader, byte marker)
        {
            reader.Advance(1);
            Consumed++;
            _position++;

            if (_readerOptions != JsonReaderOptions.Default)
            {
                if (_readerOptions == JsonReaderOptions.AllowComments)
                {
                    if (marker == JsonConstants.Solidus)
                    {
                        Consumed--;
                        _position--;
                        reader.Rewind(1);
                        return ConsumeComment(ref reader) ? InternalResult.Success : InternalResult.FailureRollback;
                    }
                    if (TokenType == JsonTokenType.Comment)
                    {
                        Consumed--;
                        _position--;
                        reader.Rewind(1);
                        TokenType = (JsonTokenType)_stack.Pop();
                        return ReadMultiSegment(ref reader) ? InternalResult.Success : InternalResult.FailureRollback;
                    }
                }
                else
                {
                    // JsonReaderOptions.SkipComments
                    if (marker == JsonConstants.Solidus)
                    {
                        Consumed--;
                        _position--;
                        reader.Rewind(1);
                        if (SkipComment(ref reader))
                        {
                            if (!reader.TryPeek(out byte first))
                            {
                                if (!_isSingleValue && _isFinalBlock)
                                {
                                    if (TokenType != JsonTokenType.EndArray && TokenType != JsonTokenType.EndObject)
                                        ThrowJsonReaderException(ref this, ExceptionResource.InvalidEndOfJson);
                                }
                                return InternalResult.FalseNoRollback;
                            }

                            if (first <= JsonConstants.Space)
                            {
                                SkipWhiteSpace(ref reader);
                                if (!reader.TryPeek(out first))
                                {
                                    if (!_isSingleValue && _isFinalBlock)
                                    {
                                        if (TokenType != JsonTokenType.EndArray && TokenType != JsonTokenType.EndObject)
                                            ThrowJsonReaderException(ref this, ExceptionResource.InvalidEndOfJson);
                                    }
                                    return InternalResult.FalseNoRollback;
                                }
                            }

                            return ConsumeNextToken(ref reader, first);
                        }
                        return InternalResult.FailureRollback;
                    }
                }
            }

            if (marker == JsonConstants.ListSeperator)
            {
                if (!reader.TryPeek(out byte first))
                {
                    if (_isFinalBlock)
                        ThrowJsonReaderException(ref this);
                    else return InternalResult.FailureRollback;
                }

                if (first <= JsonConstants.Space)
                {
                    SkipWhiteSpace(ref reader);
                    // The next character must be a start of a property name or value.
                    if (!reader.TryPeek(out first))
                    {
                        if (_isFinalBlock)
                            ThrowJsonReaderException(ref this);
                        else return InternalResult.FailureRollback;
                    }
                }

                TokenStartIndex = Consumed;
                if (_inObject)
                {
                    if (first != JsonConstants.Quote)
                        ThrowJsonReaderException(ref this);

                    reader.Advance(1);
                    Consumed++;
                    TokenStartIndex++;
                    return ConsumePropertyName(ref reader) ? InternalResult.Success : InternalResult.FailureRollback;
                }
                else
                {
                    return ConsumeValue(ref reader, first) ? InternalResult.Success : InternalResult.FailureRollback;
                }
            }
            else if (marker == JsonConstants.CloseBrace)
            {
                EndObject();
            }
            else if (marker == JsonConstants.CloseBracket)
            {
                EndArray();
            }
            else
            {
                Consumed--;
                _position--;
                ThrowJsonReaderException(ref this);
            }
            return InternalResult.Success;
        }

        private bool ConsumeValue(ref BufferReader<byte> reader, byte marker)
        {
            if (marker == JsonConstants.Quote)
            {
                long prevConsumed = Consumed;
                long prevPosition = _position;
                reader.Advance(1);
                Consumed++;
                TokenStartIndex++;
                if (!ConsumeString(ref reader))
                {
                    Consumed = prevConsumed;
                    _position = prevPosition;
                    reader.Rewind(1);
                    return false;
                }
                return true;
            }
            else if (marker == JsonConstants.OpenBrace)
            {
                reader.Advance(1);
                Consumed++;
                StartObject();
            }
            else if (marker == JsonConstants.OpenBracket)
            {
                reader.Advance(1);
                Consumed++;
                StartArray();
            }
            else if ((uint)(marker - '0') <= '9' - '0')
            {
                return ConsumeNumber(ref reader);
            }
            else if (marker == '-')
            {
                // Couldn't find anything beyond '-', can't advance past it since we need '-' to be part of the value
                // TODO: This could silently allocate. Try to avoid it.
                if (reader.Peek(2).Length == 1)
                {
                    if (_isFinalBlock)
                    {
                        ThrowJsonReaderException(ref this);
                    }
                    else return false;
                }
                return ConsumeNumber(ref reader);
            }
            else if (marker == 'f')
            {
                return ConsumeFalse(ref reader);
            }
            else if (marker == 't')
            {
                return ConsumeTrue(ref reader);
            }
            else if (marker == 'n')
            {
                return ConsumeNull(ref reader);
            }
            else
            {
                if (_readerOptions != JsonReaderOptions.Default)
                {
                    if (_readerOptions == JsonReaderOptions.AllowComments)
                    {
                        if (marker == JsonConstants.Solidus)
                        {
                            return ConsumeComment(ref reader);
                        }
                    }
                    else
                    {
                        // JsonReaderOptions.SkipComments
                        if (marker == JsonConstants.Solidus)
                        {
                            if (SkipComment(ref reader))
                            {
                                if (!reader.TryPeek(out byte first))
                                {
                                    if (!_isSingleValue && _isFinalBlock)
                                    {
                                        if (TokenType != JsonTokenType.EndArray && TokenType != JsonTokenType.EndObject)
                                            ThrowJsonReaderException(ref this, ExceptionResource.InvalidEndOfJson);
                                    }
                                    return false;
                                }

                                if (first <= JsonConstants.Space)
                                {
                                    SkipWhiteSpace(ref reader);
                                    if (!reader.TryPeek(out first))
                                    {
                                        if (!_isSingleValue && _isFinalBlock)
                                        {
                                            if (TokenType != JsonTokenType.EndArray && TokenType != JsonTokenType.EndObject)
                                                ThrowJsonReaderException(ref this, ExceptionResource.InvalidEndOfJson);
                                        }
                                        return false;
                                    }
                                }
                                return ConsumeValue(ref reader, first);
                            }
                            return false;
                        }
                    }
                }

                ThrowJsonReaderException(ref this);
            }
            return true;
        }

        private bool SkipComment(ref BufferReader<byte> reader)
        {
            //TODO: Re-evaluate recovery mechanism if this fails. Do we need to rewind?
            reader.Advance(1);
            if (reader.TryPeek(out byte marker))
            {
                if (marker == JsonConstants.Solidus)
                {
                    reader.Advance(1);
                    return SkipSingleLineComment(ref reader);
                }
                else if (marker == '*')
                {
                    reader.Advance(1);
                    return SkipMultiLineComment(ref reader);
                }
                else
                    ThrowJsonReaderException(ref this, ExceptionResource.ExpectedStartOfValueNotFound, marker);
            }

            if (_isFinalBlock)
            {
                ThrowJsonReaderException(ref this, ExceptionResource.ExpectedStartOfValueNotFound, JsonConstants.Solidus);
            }
            else return false;

            return true;
        }

        private bool SkipSingleLineComment(ref BufferReader<byte> reader)
        {
            long length = 0;
            if (!reader.TryReadTo(out ReadOnlySpan<byte> span, JsonConstants.LineFeed, advancePastDelimiter: true))
            {
                if (_isFinalBlock)
                {
                    // Assume everything on this line is a comment and there is no more data.
                    ReadOnlySequence<byte> sequence = reader.Sequence.Slice(reader.Position);
                    length = sequence.Length;
                    _position += 2 + length;
                    reader.Advance(length);
                    goto Done;
                }
                else return false;
            }
            length = span.Length;

            Consumed++;
            _position = 0;
            _lineNumber++;
        Done:
            Consumed += 2 + length;
            return true;
        }

        private bool SkipMultiLineComment(ref BufferReader<byte> reader)
        {
            if (!reader.TryReadTo(out ReadOnlySequence<byte> sequence, JsonConstants.EndOfComment, advancePastDelimiter: true))
            {
                if (_isFinalBlock)
                {
                    ThrowJsonReaderException(ref this, ExceptionResource.EndOfCommentNotFound);
                }
                else return false;
            }

            Consumed += 4 + sequence.Length;

            (int newLines, int newLineIndex) = JsonReaderHelper.CountNewLines(sequence);
            _lineNumber += newLines;
            if (newLineIndex != -1)
            {
                _position = sequence.Length - newLineIndex + 1;
            }
            else
            {
                _position += 4 + sequence.Length;
            }
            return true;
        }

        private bool ConsumeComment(ref BufferReader<byte> reader)
        {
            //TODO: Re-evaluate recovery mechanism if this fails. Do we need to rewind?
            reader.Advance(1);
            if (reader.TryPeek(out byte marker))
            {
                if (marker == JsonConstants.Solidus)
                {
                    reader.Advance(1);
                    return ConsumeSingleLineComment(ref reader);
                }
                else if (marker == '*')
                {
                    reader.Advance(1);
                    return ConsumeMultiLineComment(ref reader);
                }
                else
                    ThrowJsonReaderException(ref this, ExceptionResource.ExpectedStartOfValueNotFound, marker);
            }

            if (_isFinalBlock)
            {
                ThrowJsonReaderException(ref this, ExceptionResource.ExpectedStartOfValueNotFound, JsonConstants.Solidus);
            }
            else return false;

            return true;
        }

        private bool ConsumeSingleLineComment(ref BufferReader<byte> reader)
        {
            if (!reader.TryReadTo(out ReadOnlySpan<byte> span, JsonConstants.LineFeed, advancePastDelimiter: true))
            {
                if (_isFinalBlock)
                {
                    // Assume everything on this line is a comment and there is no more data.
                    ReadOnlySequence<byte> sequence = reader.Sequence.Slice(reader.Position);
                    Value = sequence.IsSingleSegment ? sequence.First.Span : sequence.ToArray();
                    _position += 2 + Value.Length;
                    reader.Advance(Value.Length);
                    goto Done;
                }
                else return false;
            }

            Value = span;
            Consumed++;
            _position = 0;
            _lineNumber++;
        Done:
            _stack.Push((InternalJsonTokenType)TokenType);
            TokenType = JsonTokenType.Comment;
            Consumed += 2 + Value.Length;
            return true;
        }

        private bool ConsumeMultiLineComment(ref BufferReader<byte> reader)
        {
            if (!reader.TryReadTo(out ReadOnlySequence<byte> sequence, JsonConstants.EndOfComment, advancePastDelimiter: true))
            {
                if (_isFinalBlock)
                {
                    ThrowJsonReaderException(ref this, ExceptionResource.EndOfCommentNotFound);
                }
                else return false;
            }

            _stack.Push((InternalJsonTokenType)TokenType);
            Value = sequence.IsSingleSegment ? sequence.First.Span : sequence.ToArray();
            TokenType = JsonTokenType.Comment;
            Consumed += 4 + Value.Length;

            (int newLines, int newLineIndex) = JsonReaderHelper.CountNewLines(Value);
            _lineNumber += newLines;
            if (newLineIndex != -1)
            {
                _position = Value.Length - newLineIndex + 1;
            }
            else
            {
                _position += 4 + Value.Length;
            }
            return true;
        }

        private bool ConsumeNumber(ref BufferReader<byte> reader)
        {
            long consumedBefore = reader.Consumed;
            if (!reader.TryReadToAny(out ReadOnlySpan<byte> span, JsonConstants.Delimiters, advancePastDelimiter: false))
            {
                if (_isFinalBlock)
                {
                    ThrowJsonReaderException(ref this);
                }
                else return false;
            }
            if (!TryGetNumber(span, out _))
                return false;
            Consumed += (int)(reader.Consumed - consumedBefore);
            _position += (int)(reader.Consumed - consumedBefore);
            Value = span;
            TokenType = JsonTokenType.Number;
            return true;
        }

        private bool ConsumeNull(ref BufferReader<byte> reader)
        {
            Value = JsonConstants.NullValue;

            Debug.Assert(reader.TryPeek(out byte first) && first == Value[0]);

            if (!reader.IsNext(JsonConstants.NullValue, advancePast: true))
            {
                if (_isFinalBlock)
                {
                    goto Throw;
                }
                else
                {
                    // TODO: Throw if next two bytes are not 'u' and 'l'.
                    // We know first byte is 'n', and if fourth byte was 'l', we wouldn't be here.
                    return false;
                }
            Throw:
                ThrowJsonReaderException(ref this);
            }
            TokenType = JsonTokenType.Null;
            Consumed += 4;
            _position += 4;
            return true;
        }

        private bool ConsumeFalse(ref BufferReader<byte> reader)
        {
            Value = JsonConstants.FalseValue;

            Debug.Assert(reader.TryPeek(out byte first) && first == Value[0]);

            if (!reader.IsNext(JsonConstants.FalseValue, advancePast: true))
            {
                if (_isFinalBlock)
                {
                    goto Throw;
                }
                else
                {
                    // TODO: Throw if next three bytes are not 'a', 'l', and 's'.
                    // We know first byte is 'f', and if fifth byte was 'e', we wouldn't be here.
                    return false;
                }
            Throw:
                ThrowJsonReaderException(ref this);
            }
            TokenType = JsonTokenType.False;
            Consumed += 5;
            _position += 5;
            return true;
        }

        private bool ConsumeTrue(ref BufferReader<byte> reader)
        {
            Value = JsonConstants.TrueValue;

            Debug.Assert(reader.TryPeek(out byte first) && first == Value[0]);

            if (!reader.IsNext(JsonConstants.TrueValue, advancePast: true))
            {
                if (_isFinalBlock)
                {
                    goto Throw;
                }
                else
                {
                    // TODO: Throw if next three bytes are not 'r' and 'u'.
                    // We know first byte is 't', and if fourth byte was 'e', we wouldn't be here.
                    return false;
                }
            Throw:
                ThrowJsonReaderException(ref this);
            }
            TokenType = JsonTokenType.True;
            Consumed += 4;
            _position += 4;
            return true;
        }

        private bool ConsumePropertyName(ref BufferReader<byte> reader)
        {
            if (!ConsumeString(ref reader))
                return false;

            if (!reader.TryPeek(out byte first))
            {
                if (_isFinalBlock)
                {

                    ThrowJsonReaderException(ref this);
                }
                else return false;
            }

            if (first <= JsonConstants.Space)
            {
                SkipWhiteSpace(ref reader);
                if (!reader.TryPeek(out first))
                {
                    if (_isFinalBlock)
                    {

                        ThrowJsonReaderException(ref this);
                    }
                    else return false;
                }
            }

            // The next character must be a key / value seperator. Validate and skip.
            if (first != JsonConstants.KeyValueSeperator)
            {
                ThrowJsonReaderException(ref this);
            }

            TokenType = JsonTokenType.PropertyName;
            reader.Advance(1);
            Consumed++;
            _position++;
            return true;
        }

        private bool ConsumeString(ref BufferReader<byte> reader)
        {
            long consumedBefore = reader.Consumed;

            if (reader.TryReadTo(out ReadOnlySpan<byte> value, JsonConstants.Quote, (byte)'\\', advancePastDelimiter: true))
            {
                if (value.IndexOfAnyControlOrEscape() != -1)
                {
                    _position++;
                    if (ValidateEscaping_AndHex(value))
                        goto Done;
                    return false;
                }

                _position += (int)(reader.Consumed - consumedBefore);
            Done:
                _position++;
                Consumed += (int)(reader.Consumed - consumedBefore);
                Value = value;
                TokenType = JsonTokenType.String;
                return true;
            }
            if (_isFinalBlock)
                ThrowJsonReaderException(ref this);
            return false;
        }

        private void SkipWhiteSpace(ref BufferReader<byte> reader)
        {
            while (true)
            {
                reader.TryPeek(out byte val);
                if (val != JsonConstants.Space && val != JsonConstants.CarriageReturn && val != JsonConstants.LineFeed && val != JsonConstants.Tab)
                {
                    break;
                }
                reader.Advance(1);
                Consumed++;
                // TODO: Does this work for Windows and Unix?
                if (val == JsonConstants.LineFeed)
                {
                    _lineNumber++;
                    _position = 0;
                }
                else
                {
                    _position++;
                }
            }
        }
    }
}<|MERGE_RESOLUTION|>--- conflicted
+++ resolved
@@ -147,8 +147,7 @@
                         return true;
                     }
                 }
-
-<<<<<<< HEAD
+                
                 if (_readerOptions != JsonReaderOptions.Default)
                 {
                     reader.TryPeek(out first);
@@ -169,16 +168,6 @@
                     }
                 }
 
-=======
-                if (AllowComments)
-                {
-                    reader.TryPeek(out first);
-                    if (TokenType == JsonTokenType.Comment || first == JsonConstants.Solidus)
-                    {
-                        return true;
-                    }
-                }
->>>>>>> 008dca11
                 ThrowJsonReaderException(ref this, ExceptionResource.ExpectedEndAfterSingleJson, first);
             }
             return true;
