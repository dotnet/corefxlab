﻿// Copyright (c) Microsoft. All rights reserved.
// Licensed under the MIT license. See LICENSE file in the project root for full license information.

namespace System.Collections.Sequences
{
    // a List<T> like type designed to be embeded in other types
    public struct ResizableArray<T>
    {
        private static T[] s_empty = new T[0];

        private T[] _array;
        private int _count;

        public ResizableArray(int capacity)
        {
            _array = capacity == 0 ? s_empty : new T[capacity];
            _count = 0;
        }

        public ResizableArray(T[] array, int count = 0)
        {
            _array = array;
            _count = count;
        }

        public T[] Items
        {
            get { return _array; }
            set { _array = value; }
        }
        public int Count
        {
            get { return _count; }
            set { _count = value; }
        }

        public int Capacity => _array.Length;

        public T this[int index]
        {
            get
            {
                if (index > _count - 1) throw new IndexOutOfRangeException();
                return _array[index];
            }
            set
            {
                if (index > _count - 1) throw new IndexOutOfRangeException();
                _array[index] = value;
            }
        }

        public void Add(T item)
        {
            if (_array.Length == _count)
            {
                Resize();
            }
            _array[_count++] = item;
        }

        public void AddAll(T[] items)
        {
            if (items.Length > _array.Length - _count)
            {
                Resize(items.Length + _count);
            }
            items.CopyTo(_array, _count);
            _count += items.Length;
        }

        public void AddAll(ReadOnlySpan<T> items)
        {
            if (items.Length > _array.Length - _count)
            {
                Resize(items.Length + _count);
            }
            items.CopyTo(new Span<T>(_array).Slice(_count));
            _count += items.Length;
        }

        public void Clear()
        {
            _count = 0;
        }

        public T[] Resize(int newSize = -1)
        {
            T[] oldArray = _array;
            if (newSize == -1)
            {
                if (_array == null || _array.Length == 0)
                {
                    newSize = 4;
                }
                else
                {
                    newSize = _array.Length << 1;
                }
            }

            T[] newArray = new T[newSize];
<<<<<<< HEAD
            _array.AsSpan(0, _count).CopyTo(newArray.AsSpan(0, _count));    // AsSpan will throw if newArray.Length < _count
=======
            _array.AsSpan(0, _count).CopyTo(newArray);    // CopyTo will throw if newArray.Length < _count
>>>>>>> c433be93
            _array = newArray;
            return oldArray;
        }

        public T[] Resize(T[] newArray)
        {
            T[] oldArray = _array;
<<<<<<< HEAD
            _array.AsSpan(0, _count).CopyTo(newArray.AsSpan(0, _count));  // AsSpan will throw if newArray.Length < _count
=======
            _array.AsSpan(0, _count).CopyTo(newArray);  // CopyTo will throw if newArray.Length < _count
>>>>>>> c433be93
            _array = newArray;
            return oldArray;
        }

        public bool TryGet(ref SequencePosition position, out T item, bool advance = true)
        {
            int index = position.GetInteger();
            if (index < _count)
            {
                item = _array[index];
                if (advance) { position = new SequencePosition(null, index + 1); }
                return true;
            }

            item = default;
            position = default;
            return false;
        }

        public Span<T> Span => new Span<T>(_array, 0, _count);

        public ArraySegment<T> Full => new ArraySegment<T>(_array, 0, _count);
        public ArraySegment<T> Free => new ArraySegment<T>(_array, _count, _array.Length - _count);

        public Span<T> FreeSpan => new Span<T>(_array, _count, _array.Length - _count);

        public Memory<T> FreeMemory => new Memory<T>(_array, _count, _array.Length - _count);

        public int FreeCount => _array.Length - _count;
    }
}<|MERGE_RESOLUTION|>--- conflicted
+++ resolved
@@ -100,11 +100,7 @@
             }
 
             T[] newArray = new T[newSize];
-<<<<<<< HEAD
-            _array.AsSpan(0, _count).CopyTo(newArray.AsSpan(0, _count));    // AsSpan will throw if newArray.Length < _count
-=======
             _array.AsSpan(0, _count).CopyTo(newArray);    // CopyTo will throw if newArray.Length < _count
->>>>>>> c433be93
             _array = newArray;
             return oldArray;
         }
@@ -112,11 +108,7 @@
         public T[] Resize(T[] newArray)
         {
             T[] oldArray = _array;
-<<<<<<< HEAD
-            _array.AsSpan(0, _count).CopyTo(newArray.AsSpan(0, _count));  // AsSpan will throw if newArray.Length < _count
-=======
             _array.AsSpan(0, _count).CopyTo(newArray);  // CopyTo will throw if newArray.Length < _count
->>>>>>> c433be93
             _array = newArray;
             return oldArray;
         }
