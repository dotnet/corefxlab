--- conflicted
+++ resolved
@@ -7,15 +7,6 @@
 {
     public static class PipeSequencesExtensions
     {
-<<<<<<< HEAD
-        public static ReadableBufferSequence AsSequence(this ReadOnlyBuffer buffer)
-        {
-            return new ReadableBufferSequence(buffer);
-=======
-        public static WritableBufferOutput AsOutput(this WritableBuffer buffer)
-        {
-            return new WritableBufferOutput(buffer);
->>>>>>> b5a998d2
-        }
+
     }
 }