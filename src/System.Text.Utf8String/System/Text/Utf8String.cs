--- conflicted
+++ resolved
@@ -12,11 +12,7 @@
 namespace System.Text.Utf8
 {
     [DebuggerDisplay("{ToString()}u8")]
-<<<<<<< HEAD
     public partial class Utf8String
-=======
-    public ref partial struct Utf8String
->>>>>>> 14355096
     {
         private readonly byte[] _buffer;
 
