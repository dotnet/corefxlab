--- conflicted
+++ resolved
@@ -22,16 +22,7 @@
             _currentPosition = Sequence.Start;
             _nextPosition = _currentPosition;
 
-<<<<<<< HEAD
-            if (buffer.IsSingleSegment)
-            {
-                CurrentSegment = buffer.First.Span;
-                End = CurrentSegment.Length == 0;
-            }
-            else if (buffer.TryGet(ref _nextPosition, out ReadOnlyMemory<byte> memory, true))
-=======
             if (buffer.TryGet(ref _nextPosition, out ReadOnlyMemory<byte> memory, advance: true))
->>>>>>> 88fd8448
             {
                 End = false;
                 CurrentSpan = memory.Span;
