--- conflicted
+++ resolved
@@ -13,41 +13,7 @@
     /// </summary>
     public static partial class SpanExtensionsLabs
     {
-<<<<<<< HEAD
-        public unsafe static int IndexOf(this Span<byte> buffer, byte value0, byte value1)
-=======
-        public static bool StartsWith(this ReadOnlySpan<byte> bytes, ReadOnlySpan<byte> slice)
-        {
-            if (slice.Length > bytes.Length)
-            {
-                return false;
-            }
-
-            for (int i = 0; i < slice.Length; i++)
-            {
-                if (bytes[i] != slice[i])
-                {
-                    return false;
-                }
-            }
-
-            return true;
-        }
-
-        public static bool StartsWith<T>(this ReadOnlySpan<T> items, ReadOnlySpan<T> slice)
-            where T : struct, IEquatable<T>
-        {
-            if (slice.Length > items.Length) return false;
-            return items.Slice(0, slice.Length).SequenceEqual(slice);
-        }
-
-        public static int SequentialIndexOf(this Span<byte> span, byte value)
-        {
-            return SequentialIndexOf(ref span.DangerousGetPinnableReference(), value, span.Length);
-        }
-
         public unsafe static int IndexOfAny(this Span<byte> buffer, byte value0, byte value1)
->>>>>>> dcd3b2c7
         {
             fixed (byte* pSearchSpace = &buffer.DangerousGetPinnableReference())
             {
@@ -63,16 +29,7 @@
             }
         }
 
-<<<<<<< HEAD
-        public unsafe static int IndexOf(this ReadOnlySpan<byte> buffer, byte value0, byte value1)
-=======
-        public static int SequentialIndexOf(this ReadOnlySpan<byte> span, byte value)
-        {
-            return SequentialIndexOf(ref span.DangerousGetPinnableReference(), value, span.Length);
-        }
-
         public unsafe static int IndexOfAny(this ReadOnlySpan<byte> buffer, byte value0, byte value1)
->>>>>>> dcd3b2c7
         {
             fixed (byte* pSearchSpace = &buffer.DangerousGetPinnableReference())
             {
@@ -87,85 +44,8 @@
                 return IndexOfAny(pSearchSpace, buffer.Length, value0, value1, value2);
             }
         }
-
-<<<<<<< HEAD
-        private static unsafe int IndexOf(byte* searchSpace, int length, byte value0, byte value1)
-=======
-        private static unsafe int SequentialIndexOf(ref byte searchSpace, byte value, int length)
-        {
-            Debug.Assert(length >= 0);
-
-            IntPtr index = (IntPtr)0; // Use IntPtr for arithmetic to avoid unnecessary 64->32->64 truncations
-            while (length >= 8)
-            {
-                length -= 8;
-
-                if (value == Unsafe.Add(ref searchSpace, index))
-                    goto Found;
-                if (value == Unsafe.Add(ref searchSpace, index + 1))
-                    goto Found1;
-                if (value == Unsafe.Add(ref searchSpace, index + 2))
-                    goto Found2;
-                if (value == Unsafe.Add(ref searchSpace, index + 3))
-                    goto Found3;
-                if (value == Unsafe.Add(ref searchSpace, index + 4))
-                    goto Found4;
-                if (value == Unsafe.Add(ref searchSpace, index + 5))
-                    goto Found5;
-                if (value == Unsafe.Add(ref searchSpace, index + 6))
-                    goto Found6;
-                if (value == Unsafe.Add(ref searchSpace, index + 7))
-                    goto Found7;
-
-                index += 8;
-            }
-
-            if (length >= 4)
-            {
-                length -= 4;
-
-                if (value == Unsafe.Add(ref searchSpace, index))
-                    goto Found;
-                if (value == Unsafe.Add(ref searchSpace, index + 1))
-                    goto Found1;
-                if (value == Unsafe.Add(ref searchSpace, index + 2))
-                    goto Found2;
-                if (value == Unsafe.Add(ref searchSpace, index + 3))
-                    goto Found3;
-
-                index += 4;
-            }
-
-            while (length > 0)
-            {
-                if (value == Unsafe.Add(ref searchSpace, index))
-                    goto Found;
-
-                index += 1;
-                length--;
-            }
-            return -1;
-
-            Found: // Workaround for https://github.com/dotnet/coreclr/issues/9692
-            return (int)(byte*)index;
-            Found1:
-            return (int)(byte*)(index + 1);
-            Found2:
-            return (int)(byte*)(index + 2);
-            Found3:
-            return (int)(byte*)(index + 3);
-            Found4:
-            return (int)(byte*)(index + 4);
-            Found5:
-            return (int)(byte*)(index + 5);
-            Found6:
-            return (int)(byte*)(index + 6);
-            Found7:
-            return (int)(byte*)(index + 7);
-        }
-
+        
         private static unsafe int IndexOfAny(byte* searchSpace, int length, byte value0, byte value1)
->>>>>>> dcd3b2c7
         {
             var offset = 0;
             // If length < vector length the jump over Vector dominates the search; as the Vector section is quite chunky
