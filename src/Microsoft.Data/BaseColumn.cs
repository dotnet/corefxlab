﻿// Licensed to the .NET Foundation under one or more agreements.
// The .NET Foundation licenses this file to you under the MIT license.
// See the LICENSE file in the project root for more information.

using System;
using System.Collections;
using System.Collections.Generic;
using System.Diagnostics;
using System.Linq;
using System.Runtime.CompilerServices;
using Apache.Arrow;
using Microsoft.ML;

namespace Microsoft.Data
{
    /// <summary>
    /// The base column type. All APIs should be defined here first
    /// </summary>
    public abstract partial class BaseColumn : IEnumerable
    {
        public BaseColumn(string name, long length, Type type)
        {
            Length = length;
            _name = name;
            DataType = type;
        }

        private long _length;
        public long Length
        {
            get => _length;
            protected set
            {
                if (value < 0)
                    throw new ArgumentOutOfRangeException();
                _length = value;
            }
        }

        public abstract long NullCount
        {
            get;
        }

        private string _name;
        public string Name => _name;

        public void SetName(string newName, DataFrame dataFrame = null)
        {
            if (!(dataFrame is null))
            {
                dataFrame.SetColumnName(this, newName);
            }
            _name = newName;
        }

        public Type DataType { get; }

        public object this[long rowIndex]
        {
            get => GetValue(rowIndex);
            set => SetValue(rowIndex, value);
        }

        protected abstract object GetValue(long rowIndex);
        protected abstract object GetValue(long startIndex, int length);

        protected abstract void SetValue(long rowIndex, object value);

        public object this[long startIndex, int length]
        {
            get => GetValue(startIndex, length);
        }

        IEnumerator IEnumerable.GetEnumerator() => GetEnumeratorCore();

        protected abstract IEnumerator GetEnumeratorCore();

        /// <summary>
        /// Called internally from Merge and GroupBy. Resizes the column to the specified length to allow setting values by indexing
        /// </summary>
        /// <param name="length"></param>
        public virtual void Resize(long length) => throw new NotImplementedException();

        /// <summary>
        /// Clone column to produce a copy potentially changing the order by supplying mapIndices and an invert flag
        /// </summary>
        /// <param name="mapIndices"></param>
        /// <param name="invertMapIndices"></param>
        /// <returns></returns>
        public virtual BaseColumn Clone(BaseColumn mapIndices = null, bool invertMapIndices = false, long numberOfNullsToAppend = 0) => throw new NotImplementedException();

        public virtual BaseColumn Sort(bool ascending = true) => throw new NotImplementedException();

        public virtual Dictionary<TKey, ICollection<long>> GroupColumnValues<TKey>() => throw new NotImplementedException();

        /// <summary>
        /// Returns a DataFrame containing counts of unique values
        /// </summary>
        public virtual DataFrame ValueCounts() => throw new NotImplementedException();

        public virtual GroupBy GroupBy(int columnIndex, DataFrame parent) => throw new NotImplementedException();

        /// <summary>
        /// Returns a new column with nulls replaced by value
        /// </summary>
        /// <remarks>Tries to convert value to the column's DataType</remarks>
        /// <param name="value"></param>
        public virtual BaseColumn FillNulls(object value) => throw new NotImplementedException();

        // Arrow related APIs
        protected internal virtual Field Field() => throw new NotImplementedException();
        /// <summary>
        /// Returns the max number of values that are contiguous in memory
        /// </summary>
        protected internal virtual int MaxRecordBatchLength(long startIndex) => 0;
        protected internal virtual Apache.Arrow.Array AsArrowArray(long startIndex, int numberOfRows) => throw new NotImplementedException();

        /// <summary>
        /// Creates a <see cref="ValueGetter{TValue}"/> that will return the value of the column for the row
        /// the cursor is referencing.
        /// </summary>
        /// <param name="cursor">
        /// The row cursor which has the current position.
        /// </param>
        protected internal virtual Delegate GetDataViewGetter(DataViewRowCursor cursor) => throw new NotImplementedException();

        /// <summary>
        /// Adds a new <see cref="DataViewSchema.Column"/> to the specified builder for the current column.
        /// </summary>
        /// <param name="builder">
        /// The builder to which to add the schema column.
        /// </param>
        protected internal virtual void AddDataViewColumn(DataViewSchema.Builder builder) => throw new NotImplementedException();

        /// <summary>
        /// Clips values beyond the specified thresholds
        /// </summary>
        /// <typeparam name="U"></typeparam>
        /// <param name="lower">Minimum value. All values below this threshold will be set to it</param>
        /// <param name="upper">Maximum value. All values above this threshold will be set to it</param>
        public virtual BaseColumn Clip<U>(U lower, U upper) => throw new NotImplementedException();

        /// <summary>
        /// Determines if the column is of a numeric type
        /// </summary>
        /// <remarks>Used by the Description method to filter out descriptons from non-numeric columns</remarks>
        public virtual bool IsNumericColumn() => false;

        /// <summary>
        /// Returns a DataFrame with statistics that describe the column
        /// </summary>
        public virtual DataFrame Description() => throw new NotImplementedException();

<<<<<<< HEAD
        //protected DataFrame ValueCountsImplementation<T>()
        //{
        //    Dictionary<T, ICollection<long>> groupedValues = GroupColumnValues<T>();
        //    BaseColumn keys = new PrimitiveColumn<T>("Values");
        //    PrimitiveColumn<long> counts = new PrimitiveColumn<long>("Counts");
        //    foreach (KeyValuePair<T, ICollection<long>> keyValuePair in groupedValues)
        //    {
        //        keys.Append(keyValuePair.Key);
        //        counts.Append(keyValuePair.Value.Count);
        //    }
        //    return new DataFrame(new List<BaseColumn> { keys, counts });
        //}

=======
>>>>>>> 6e45c5c6
        internal virtual BaseColumn GetAscendingSortIndices() => throw new NotImplementedException();

        internal delegate long GetBufferSortIndex(int bufferIndex, int sortIndex);
        internal delegate ValueTuple<T, int> GetValueAndBufferSortIndexAtBuffer<T>(int bufferIndex, int valueIndex);
        internal delegate int GetBufferLengthAtIndex(int bufferIndex);
        internal void PopulateColumnSortIndicesWithHeap<T>(SortedDictionary<T, List<ValueTuple<int, int>>> heapOfValueAndListOfTupleOfSortAndBufferIndex,
                                                            PrimitiveColumn<long> columnSortIndices,
                                                            GetBufferSortIndex getBufferSortIndex,
                                                            GetValueAndBufferSortIndexAtBuffer<T> getValueAndBufferSortIndexAtBuffer,
                                                            GetBufferLengthAtIndex getBufferLengthAtIndex)
        {
            while (heapOfValueAndListOfTupleOfSortAndBufferIndex.Count > 0)
            {
                KeyValuePair<T, List<ValueTuple<int, int>>> minElement = heapOfValueAndListOfTupleOfSortAndBufferIndex.ElementAt(0);
                List<ValueTuple<int, int>> tuplesOfSortAndBufferIndex = minElement.Value;
                (int sortIndex, int bufferIndex) sortAndBufferIndex;
                if (tuplesOfSortAndBufferIndex.Count == 1)
                {
                    heapOfValueAndListOfTupleOfSortAndBufferIndex.Remove(minElement.Key);
                    sortAndBufferIndex = tuplesOfSortAndBufferIndex[0];
                }
                else
                {
                    sortAndBufferIndex = tuplesOfSortAndBufferIndex[tuplesOfSortAndBufferIndex.Count - 1];
                    tuplesOfSortAndBufferIndex.RemoveAt(tuplesOfSortAndBufferIndex.Count - 1);
                }
                int sortIndex = sortAndBufferIndex.sortIndex;
                int bufferIndex = sortAndBufferIndex.bufferIndex;
                long bufferSortIndex = getBufferSortIndex(bufferIndex, sortIndex);
                columnSortIndices.Append(bufferSortIndex);
                if (sortIndex + 1 < getBufferLengthAtIndex(bufferIndex))
                {
                    int nextSortIndex = sortIndex + 1;
                    (T value, int bufferSortIndex) nextValueAndBufferSortIndex = getValueAndBufferSortIndexAtBuffer(bufferIndex, nextSortIndex);
                    T nextValue = nextValueAndBufferSortIndex.value;
                    if (nextValue != null)
                    {
                        heapOfValueAndListOfTupleOfSortAndBufferIndex.Add(nextValue, new List<ValueTuple<int, int>>() { (nextValueAndBufferSortIndex.bufferSortIndex, bufferIndex) });
                    }
                }
            }

        }
        internal static int FloorLog2PlusOne(int n)
        {
            Debug.Assert(n >= 2);
            int result = 2;
            n >>= 2;
            while (n > 0)
            {
                ++result;
                n >>= 1;
            }
            return result;
        }

        internal static void IntrospectiveSort<T>(
            ReadOnlySpan<T> span,
            int length,
            Span<int> sortIndices,
            IComparer<T> comparer)
        {
            var depthLimit = 2 * FloorLog2PlusOne(length);
            IntroSortRecursive(span, 0, length - 1, depthLimit, sortIndices, comparer);
        }

        internal static void IntroSortRecursive<T>(
            ReadOnlySpan<T> span,
            int lo, int hi, int depthLimit,
            Span<int> sortIndices,
            IComparer<T> comparer)
        {
            Debug.Assert(comparer != null);
            Debug.Assert(lo >= 0);

            while (hi > lo)
            {
                int partitionSize = hi - lo + 1;
                if (partitionSize <= 16)
                {
                    if (partitionSize == 1)
                    {
                        return;
                    }
                    if (partitionSize == 2)
                    {
                        Sort2(span, lo, hi, sortIndices, comparer);
                        return;
                    }
                    if (partitionSize == 3)
                    {
                        Sort3(span, lo, hi - 1, hi, sortIndices, comparer);
                        return;
                    }

                    InsertionSort(span, lo, hi, sortIndices, comparer);
                    return;
                }

                if (depthLimit == 0)
                {
                    HeapSort(span, lo, hi, sortIndices, comparer);
                    return;
                }
                depthLimit--;

                // We should never reach here, unless > 3 elements due to partition size
                int p = PickPivotAndPartition(span, lo, hi, sortIndices, comparer);
                // Note we've already partitioned around the pivot and do not have to move the pivot again.
                IntroSortRecursive(span, p + 1, hi, depthLimit, sortIndices, comparer);
                hi = p - 1;
            }
        }

        private static int PickPivotAndPartition<TKey, TComparer>(
            ReadOnlySpan<TKey> span, int lo, int hi,
            Span<int> sortIndices,
            TComparer comparer)
            where TComparer : IComparer<TKey>
        {
            Debug.Assert(comparer != null);
            Debug.Assert(lo >= 0);
            Debug.Assert(hi > lo);

            // median-of-three
            int middle = (int)(((uint)hi + (uint)lo) >> 1);

            // Sort lo, mid and hi appropriately, then pick mid as the pivot.
            Sort3(span, lo, middle, hi, sortIndices, comparer);

            TKey pivot = span[sortIndices[middle]];

            int left = lo;
            int right = hi - 1;
            // We already partitioned lo and hi and put the pivot in hi - 1.  
            Swap(ref sortIndices[middle], ref sortIndices[right]);

            while (left < right)
            {
                while (left < (hi - 1) && comparer.Compare(span[sortIndices[++left]], pivot) < 0)
                    ;
                // Check if bad comparable/comparer
                if (left == (hi - 1) && comparer.Compare(span[sortIndices[left]], pivot) < 0)
                    throw new ArgumentException("Bad comparer");

                while (right > lo && comparer.Compare(pivot, span[sortIndices[--right]]) < 0)
                    ;
                // Check if bad comparable/comparer
                if (right == lo && comparer.Compare(pivot, span[sortIndices[right]]) < 0)
                    throw new ArgumentException("Bad comparer");

                if (left >= right)
                    break;

                Swap(ref sortIndices[left], ref sortIndices[right]);
            }
            // Put pivot in the right location.
            right = hi - 1;
            if (left != right)
            {
                Swap(ref sortIndices[left], ref sortIndices[right]);
            }
            return left;
        }

        internal static void Swap<TKey>(ref TKey a, ref TKey b)
        {
            TKey temp = a;
            a = b;
            b = temp;
        }

        private static void HeapSort<TKey, TComparer>(
            ReadOnlySpan<TKey> span, int lo, int hi,
            Span<int> sortIndices,
            TComparer comparer)
            where TComparer : IComparer<TKey>
        {
            Debug.Assert(comparer != null);
            Debug.Assert(lo >= 0);
            Debug.Assert(hi > lo);

            int n = hi - lo + 1;
            for (int i = n / 2; i >= 1; --i)
            {
                DownHeap(span, i, n, lo, sortIndices, comparer);
            }
            for (int i = n; i > 1; --i)
            {
                Swap(ref sortIndices[lo], ref sortIndices[lo + i - 1]);
                DownHeap(span, 1, i - 1, lo, sortIndices, comparer);
            }
        }

        private static void DownHeap<TKey, TComparer>(
            ReadOnlySpan<TKey> span, int i, int n, int lo,
            Span<int> sortIndices,
            TComparer comparer)
            where TComparer : IComparer<TKey>
        {
            // Max Heap
            Debug.Assert(comparer != null);
            Debug.Assert(lo >= 0);

            int di = sortIndices[lo - 1 + i];
            TKey d = span[di];
            var nHalf = n / 2;
            while (i <= nHalf)
            {
                int child = i << 1;

                if (child < n &&
                    comparer.Compare(span[sortIndices[lo + child - 1]], span[sortIndices[lo + child]]) < 0)
                {
                    ++child;
                }

                if (!(comparer.Compare(d, span[sortIndices[lo + child - 1]]) < 0))
                    break;

                sortIndices[lo + i - 1] = sortIndices[lo + child - 1];

                i = child;
            }
            sortIndices[lo + i - 1] = di;
        }

        private static void InsertionSort<TKey, TComparer>(
            ReadOnlySpan<TKey> span, int lo, int hi,
            Span<int> sortIndices,
            TComparer comparer)
            where TComparer : IComparer<TKey>
        {
            Debug.Assert(lo >= 0);
            Debug.Assert(hi >= lo);

            for (int i = lo; i < hi; ++i)
            {
                int j = i;
                var t = span[sortIndices[j + 1]];
                var ti = sortIndices[j + 1];
                if (j >= lo && comparer.Compare(t, span[sortIndices[j]]) < 0)
                {
                    do
                    {
                        sortIndices[j + 1] = sortIndices[j];
                        --j;
                    }
                    while (j >= lo && comparer.Compare(t, span[sortIndices[j]]) < 0);

                    sortIndices[j + 1] = ti;
                }
            }
        }

        private static void Sort3<TKey, TComparer>(
            ReadOnlySpan<TKey> span, int i, int j, int k,
            Span<int> sortIndices,
            TComparer comparer)
            where TComparer : IComparer<TKey>
        {
            Sort2(span, i, j, sortIndices, comparer);
            Sort2(span, i, k, sortIndices, comparer);
            Sort2(span, j, k, sortIndices, comparer);
        }

        private static void Sort2<TKey>(
            ReadOnlySpan<TKey> span, int i, int j,
            Span<int> sortIndices,
            IComparer<TKey> comparer)
        {
            Debug.Assert(i != j);
            if (comparer.Compare(span[sortIndices[i]], span[sortIndices[j]]) > 0)
            {
                int temp = sortIndices[i];
                sortIndices[i] = sortIndices[j];
                sortIndices[j] = temp;
            }
        }
    }
}<|MERGE_RESOLUTION|>--- conflicted
+++ resolved
@@ -152,22 +152,6 @@
         /// </summary>
         public virtual DataFrame Description() => throw new NotImplementedException();
 
-<<<<<<< HEAD
-        //protected DataFrame ValueCountsImplementation<T>()
-        //{
-        //    Dictionary<T, ICollection<long>> groupedValues = GroupColumnValues<T>();
-        //    BaseColumn keys = new PrimitiveColumn<T>("Values");
-        //    PrimitiveColumn<long> counts = new PrimitiveColumn<long>("Counts");
-        //    foreach (KeyValuePair<T, ICollection<long>> keyValuePair in groupedValues)
-        //    {
-        //        keys.Append(keyValuePair.Key);
-        //        counts.Append(keyValuePair.Value.Count);
-        //    }
-        //    return new DataFrame(new List<BaseColumn> { keys, counts });
-        //}
-
-=======
->>>>>>> 6e45c5c6
         internal virtual BaseColumn GetAscendingSortIndices() => throw new NotImplementedException();
 
         internal delegate long GetBufferSortIndex(int bufferIndex, int sortIndex);
