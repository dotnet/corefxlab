--- conflicted
+++ resolved
@@ -6,11 +6,8 @@
 using System.Collections.Generic;
 using System.Diagnostics;
 using System.Linq;
-<<<<<<< HEAD
 using Apache.Arrow;
-=======
 using Microsoft.ML;
->>>>>>> f7d17294
 
 namespace Microsoft.Data
 {
@@ -83,7 +80,6 @@
 
         public virtual GroupBy GroupBy(int columnIndex, DataFrame parent) => throw new NotImplementedException();
 
-<<<<<<< HEAD
         // Arrow related APIs
         protected internal virtual Field Field() => throw new NotImplementedException();
         /// <summary>
@@ -91,7 +87,7 @@
         /// </summary>
         protected internal virtual int MaxRecordBatchLength(long startIndex) => 0;
         protected internal virtual Apache.Arrow.Array AsArrowArray(long startIndex, int numberOfRows) => throw new NotImplementedException();
-=======
+
         /// <summary>
         /// Creates a <see cref="ValueGetter{TValue}"/> that will return the value of the column for the row
         /// the cursor is referencing.
@@ -108,7 +104,6 @@
         /// The builder to which to add the schema column.
         /// </param>
         protected internal virtual void AddDataViewColumn(DataViewSchema.Builder builder) => throw new NotImplementedException();
->>>>>>> f7d17294
 
         internal virtual BaseColumn GetAscendingSortIndices() => throw new NotImplementedException();
 
