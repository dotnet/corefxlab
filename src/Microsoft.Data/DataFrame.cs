﻿// Licensed to the .NET Foundation under one or more agreements.
// The .NET Foundation licenses this file to you under the MIT license.
// See the LICENSE file in the project root for more information.

using System;
using System.Collections.Generic;
using System.Diagnostics;
using System.Text;
using Apache.Arrow;
using Apache.Arrow.Types;

namespace Microsoft.Data
{
    public enum JoinAlgorithm
    {
        Left,
        Right,
        FullOuter,
        Inner
    }

    /// <summary>
    /// A DataFrame to support indexing, binary operations, sorting, selection and other APIs. This will eventually also expose an IDataView for ML.NET
    /// </summary>
    public partial class DataFrame
    {
        private readonly DataFrameTable _table;
        public DataFrame()
        {
            _table = new DataFrameTable();
        }

        public DataFrame(IList<BaseColumn> columns)
        {
            _table = new DataFrameTable(columns);
        }

        public DataFrame(RecordBatch recordBatch)
        {
            _table = new DataFrameTable();
            Apache.Arrow.Schema arrowSchema = recordBatch.Schema;
            int fieldIndex = 0;
            IEnumerable<IArrowArray> arrowArrays = recordBatch.Arrays;
            foreach (IArrowArray arrowArray in arrowArrays)
            {
                Field field = arrowSchema.GetFieldByIndex(fieldIndex);
                IArrowType fieldType = field.DataType;
                BaseColumn dataFrameColumn = null;
                switch (fieldType.TypeId)
                {
                    case ArrowTypeId.Boolean:
                        BooleanArray arrowBooleanArray = (BooleanArray)arrowArray;
                        ReadOnlyMemory<byte> valueBuffer = arrowBooleanArray.ValueBuffer.Memory;
                        ReadOnlyMemory<byte> nullBitMapBuffer = arrowBooleanArray.NullBitmapBuffer.Memory;
                        dataFrameColumn = new PrimitiveColumn<bool>(field.Name, valueBuffer, nullBitMapBuffer, arrowArray.Length, arrowArray.NullCount);
                        break;
                    case ArrowTypeId.Double:
                        PrimitiveArray<double> arrowDoubleArray = (PrimitiveArray<double>)arrowArray;
                        ReadOnlyMemory<byte> doubleValueBuffer = arrowDoubleArray.ValueBuffer.Memory;
                        ReadOnlyMemory<byte> doubleNullBitMapBuffer = arrowDoubleArray.NullBitmapBuffer.Memory;
                        dataFrameColumn = new PrimitiveColumn<double>(field.Name, doubleValueBuffer, doubleNullBitMapBuffer, arrowArray.Length, arrowArray.NullCount);
                        break;
                    case ArrowTypeId.Float:
                        PrimitiveArray<float> arrowFloatArray = (PrimitiveArray<float>)arrowArray;
                        ReadOnlyMemory<byte> floatValueBuffer = arrowFloatArray.ValueBuffer.Memory;
                        ReadOnlyMemory<byte> floatNullBitMapBuffer = arrowFloatArray.NullBitmapBuffer.Memory;
                        dataFrameColumn = new PrimitiveColumn<float>(field.Name, floatValueBuffer, floatNullBitMapBuffer, arrowArray.Length, arrowArray.NullCount);
                        break;
                    case ArrowTypeId.Int8:
                        PrimitiveArray<sbyte> arrowsbyteArray = (PrimitiveArray<sbyte>)arrowArray;
                        ReadOnlyMemory<byte> sbyteValueBuffer = arrowsbyteArray.ValueBuffer.Memory;
                        ReadOnlyMemory<byte> sbyteNullBitMapBuffer = arrowsbyteArray.NullBitmapBuffer.Memory;
                        dataFrameColumn = new PrimitiveColumn<sbyte>(field.Name, sbyteValueBuffer, sbyteNullBitMapBuffer, arrowArray.Length, arrowArray.NullCount);
                        break;
                    case ArrowTypeId.Int16:
                        PrimitiveArray<short> arrowshortArray = (PrimitiveArray<short>)arrowArray;
                        ReadOnlyMemory<byte> shortValueBuffer = arrowshortArray.ValueBuffer.Memory;
                        ReadOnlyMemory<byte> shortNullBitMapBuffer = arrowshortArray.NullBitmapBuffer.Memory;
                        dataFrameColumn = new PrimitiveColumn<short>(field.Name, shortValueBuffer, shortNullBitMapBuffer, arrowArray.Length, arrowArray.NullCount);
                        break;
                    case ArrowTypeId.Int32:
                        PrimitiveArray<int> arrowIntArray = (PrimitiveArray<int>)arrowArray;
                        ReadOnlyMemory<byte> intValueBuffer = arrowIntArray.ValueBuffer.Memory;
                        ReadOnlyMemory<byte> intNullBitMapBuffer = arrowIntArray.NullBitmapBuffer.Memory;
                        dataFrameColumn = new PrimitiveColumn<int>(field.Name, intValueBuffer, intNullBitMapBuffer, arrowArray.Length, arrowArray.NullCount);
                        break;
                    case ArrowTypeId.Int64:
                        PrimitiveArray<long> arrowLongArray = (PrimitiveArray<long>)arrowArray;
                        ReadOnlyMemory<byte> longValueBuffer = arrowLongArray.ValueBuffer.Memory;
                        ReadOnlyMemory<byte> longNullBitMapBuffer = arrowLongArray.NullBitmapBuffer.Memory;
                        dataFrameColumn = new PrimitiveColumn<long>(field.Name, longValueBuffer, longNullBitMapBuffer, arrowArray.Length, arrowArray.NullCount);
                        break;
                    case ArrowTypeId.String:
                        StringArray stringArray = (StringArray)arrowArray;
                        ReadOnlyMemory<byte> dataMemory = stringArray.ValueBuffer.Memory;
                        ReadOnlyMemory<byte> offsetsMemory = stringArray.ValueOffsetsBuffer.Memory;
                        ReadOnlyMemory<byte> nullMemory = stringArray.NullBitmapBuffer.Memory;
                        dataFrameColumn = new ArrowStringColumn(field.Name, dataMemory, offsetsMemory, nullMemory, stringArray.Length, stringArray.NullCount);
                        break;
                    case ArrowTypeId.UInt8:
                        PrimitiveArray<byte> arrowbyteArray = (PrimitiveArray<byte>)arrowArray;
                        ReadOnlyMemory<byte> byteValueBuffer = arrowbyteArray.ValueBuffer.Memory;
                        ReadOnlyMemory<byte> byteNullBitMapBuffer = arrowbyteArray.NullBitmapBuffer.Memory;
                        dataFrameColumn = new PrimitiveColumn<byte>(field.Name, byteValueBuffer, byteNullBitMapBuffer, arrowArray.Length, arrowArray.NullCount);
                        break;
                    case ArrowTypeId.UInt16:
                        PrimitiveArray<ushort> arrowUshortArray = (PrimitiveArray<ushort>)arrowArray;
                        ReadOnlyMemory<byte> ushortValueBuffer = arrowUshortArray.ValueBuffer.Memory;
                        ReadOnlyMemory<byte> ushortNullBitMapBuffer = arrowUshortArray.NullBitmapBuffer.Memory;
                        dataFrameColumn = new PrimitiveColumn<ushort>(field.Name, ushortValueBuffer, ushortNullBitMapBuffer, arrowArray.Length, arrowArray.NullCount);
                        break;
                    case ArrowTypeId.UInt32:
                        PrimitiveArray<uint> arrowUintArray = (PrimitiveArray<uint>)arrowArray;
                        ReadOnlyMemory<byte> uintValueBuffer = arrowUintArray.ValueBuffer.Memory;
                        ReadOnlyMemory<byte> uintNullBitMapBuffer = arrowUintArray.NullBitmapBuffer.Memory;
                        dataFrameColumn = new PrimitiveColumn<uint>(field.Name, uintValueBuffer, uintNullBitMapBuffer, arrowArray.Length, arrowArray.NullCount);
                        break;
                    case ArrowTypeId.UInt64:
                        PrimitiveArray<ulong> arrowUlongArray = (PrimitiveArray<ulong>)arrowArray;
                        ReadOnlyMemory<byte> ulongValueBuffer = arrowUlongArray.ValueBuffer.Memory;
                        ReadOnlyMemory<byte> ulongNullBitMapBuffer = arrowUlongArray.NullBitmapBuffer.Memory;
                        dataFrameColumn = new PrimitiveColumn<ulong>(field.Name, ulongValueBuffer, ulongNullBitMapBuffer, arrowArray.Length, arrowArray.NullCount);
                        break;
                    case ArrowTypeId.Decimal:
                    case ArrowTypeId.Binary:
                    case ArrowTypeId.Date32:
                    case ArrowTypeId.Date64:
                    case ArrowTypeId.Dictionary:
                    case ArrowTypeId.FixedSizedBinary:
                    case ArrowTypeId.HalfFloat:
                    case ArrowTypeId.Interval:
                    case ArrowTypeId.List:
                    case ArrowTypeId.Map:
                    case ArrowTypeId.Null:
                    case ArrowTypeId.Struct:
                    case ArrowTypeId.Time32:
                    case ArrowTypeId.Time64:
                    default:
                        throw new NotImplementedException(nameof(fieldType.Name));
                }
                _table.InsertColumn(ColumnCount, dataFrameColumn);
                fieldIndex++;
            }
        }

        public IEnumerable<RecordBatch> AsArrowRecordBatches()
        {
            Apache.Arrow.Schema.Builder schemaBuilder = new Apache.Arrow.Schema.Builder();

            int columnCount = ColumnCount;
            for (int i = 0; i < columnCount; i++)
            {
                BaseColumn column = Column(i);
                Field field = column.Field();
                schemaBuilder.Field(field);
            }

            Schema schema = schemaBuilder.Build();
            List<Apache.Arrow.Array> arrays = new List<Apache.Arrow.Array>();

            int recordBatchLength = Int32.MaxValue;
            int numberOfRowsInThisRecordBatch = (int)Math.Min(recordBatchLength, RowCount);
            long numberOfRowsProcessed = 0;

            // Sometimes .NET for Spark passes in DataFrames with no rows. In those cases, we just return a RecordBatch with the right Schema and no rows
            do
            {
                for (int i = 0; i < columnCount; i++)
                {
                    BaseColumn column = Column(i);
                    numberOfRowsInThisRecordBatch = (int)Math.Min(numberOfRowsInThisRecordBatch, column.MaxRecordBatchLength(numberOfRowsProcessed));
                }
                for (int i = 0; i < columnCount; i++)
                {
                    BaseColumn column = Column(i);
                    arrays.Add(column.AsArrowArray(numberOfRowsProcessed, numberOfRowsInThisRecordBatch));
                }
                numberOfRowsProcessed += numberOfRowsInThisRecordBatch;
                yield return new RecordBatch(schema, arrays, numberOfRowsInThisRecordBatch);
                if (RowCount == 0)
                    break;
            } while (numberOfRowsProcessed < RowCount);
        }

        public long RowCount => _table.RowCount;

        public int ColumnCount => _table.ColumnCount;

        public IList<string> Columns
        {
            get
            {
                var ret = new List<string>(ColumnCount);
                for (int i = 0; i < ColumnCount; i++)
                {
                    ret.Add(_table.Column(i).Name);
                }
                return ret;
            }
        }

        public BaseColumn Column(int index) => _table.Column(index);

<<<<<<< HEAD
        public void InsertColumn(int columnIndex, BaseColumn column) => _table.InsertColumn(columnIndex, column);
=======
        public void InsertColumn(int columnIndex, BaseColumn column)
        {
            _table.InsertColumn(columnIndex, column, this);
            OnColumnsChanged();
        }
>>>>>>> f7d17294

        public void SetColumn(int columnIndex, BaseColumn column)
        {
            _table.SetColumn(columnIndex, column);
            OnColumnsChanged();
        }

        public void RemoveColumn(int columnIndex)
        {
            _table.RemoveColumn(columnIndex);
            OnColumnsChanged();
        }

        public void RemoveColumn(string columnName)
        {
            _table.RemoveColumn(columnName);
            OnColumnsChanged();
        }

        public object this[long rowIndex, int columnIndex]
        {
            get => _table.Column(columnIndex)[rowIndex];
            set => _table.Column(columnIndex)[rowIndex] = value;
        }

        #region Operators
        public IList<object> this[long rowIndex]
        {
            get
            {
                return _table.GetRow(rowIndex);
            }
            //TODO?: set?
        }

        public BaseColumn this[string columnName]
        {
            get
            {
                int columnIndex = _table.GetColumnIndex(columnName);
                if (columnIndex == -1)
                    throw new ArgumentException(Strings.InvalidColumnName, nameof(columnName));
                return _table.Column(columnIndex);
            }
            set
            {
                int columnIndex = _table.GetColumnIndex(columnName);
                BaseColumn newColumn = value;
                newColumn.Name = columnName;
                if (columnIndex == -1)
                {
                    _table.InsertColumn(ColumnCount, newColumn);
                }
                else
                {
                    _table.SetColumn(columnIndex, newColumn);
                }
            }
        }

        public IList<IList<object>> Head(int numberOfRows)
        {
            var ret = new List<IList<object>>();
            for (int i = 0; i < numberOfRows; i++)
            {
                ret.Add(this[i]);
            }
            return ret;
        }

        public IList<IList<object>> Tail(int numberOfRows)
        {
            var ret = new List<IList<object>>();
            for (long i = RowCount - numberOfRows; i < RowCount; i++)
            {
                ret.Add(this[i]);
            }
            return ret;
        }
        // TODO: Add strongly typed versions of these APIs
        #endregion

        public DataFrame Sort(string columnName, bool ascending = true)
        {
            BaseColumn column = this[columnName];
            BaseColumn sortIndices = column.GetAscendingSortIndices();
            List<BaseColumn> newColumns = new List<BaseColumn>(ColumnCount);
            for (int i = 0; i < ColumnCount; i++)
            {
                BaseColumn oldColumn = Column(i);
                BaseColumn newColumn = oldColumn.Clone(sortIndices, !ascending, oldColumn.NullCount);
                Debug.Assert(newColumn.NullCount == oldColumn.NullCount);
                newColumns.Add(newColumn);
            }
            return new DataFrame(newColumns);
        }

        private void SetSuffixForDuplicatedColumnNames(DataFrame dataFrame, BaseColumn column, string leftSuffix, string rightSuffix)
        {
            int index = dataFrame._table.GetColumnIndex(column.Name);
            while (index != -1)
            {
                // Pre-existing column. Change name
                BaseColumn existingColumn = dataFrame.Column(index);
                dataFrame._table.SetColumnName(existingColumn, existingColumn.Name + leftSuffix);
                column.Name += rightSuffix;
                index = dataFrame._table.GetColumnIndex(column.Name);
            }
        }

        public DataFrame Join(DataFrame other, string leftSuffix = "_left", string rightSuffix = "_right", JoinAlgorithm joinAlgorithm = JoinAlgorithm.Left)
        {
            DataFrame ret = new DataFrame();
            if (joinAlgorithm == JoinAlgorithm.Left)
            {
                for (int i = 0; i < ColumnCount; i++)
                {
                    BaseColumn newColumn = Column(i).Clone();
                    ret.InsertColumn(ret.ColumnCount, newColumn);
                }
                long minLength = Math.Min(RowCount, other.RowCount);
                PrimitiveColumn<long> mapIndices = new PrimitiveColumn<long>("mapIndices", minLength);
                for (long i = 0; i < minLength; i++)
                {
                    mapIndices[i] = i;
                }
                for (int i = 0; i < other.ColumnCount; i++)
                {
                    BaseColumn newColumn;
                    if (other.RowCount < RowCount)
                    {
                        newColumn = other.Column(i).Clone(numberOfNullsToAppend: RowCount - other.RowCount);
                    }
                    else
                    {
                        newColumn = other.Column(i).Clone(mapIndices);
                    }
                    SetSuffixForDuplicatedColumnNames(ret, newColumn, leftSuffix, rightSuffix);
                    ret.InsertColumn(ret.ColumnCount, newColumn);
                }
            }
            else if (joinAlgorithm == JoinAlgorithm.Right)
            {
                long minLength = Math.Min(RowCount, other.RowCount);
                PrimitiveColumn<long> mapIndices = new PrimitiveColumn<long>("mapIndices", minLength);
                for (long i = 0; i < minLength; i++)
                {
                    mapIndices[i] = i;
                }
                for (int i = 0; i < ColumnCount; i++)
                {
                    BaseColumn newColumn;
                    if (RowCount < other.RowCount)
                    {
                        newColumn = Column(i).Clone(numberOfNullsToAppend: other.RowCount - RowCount);
                    }
                    else
                    {
                        newColumn = Column(i).Clone(mapIndices);
                    }
                    ret.InsertColumn(ret.ColumnCount, newColumn);
                }
                for (int i = 0; i < other.ColumnCount; i++)
                {
                    BaseColumn newColumn = other.Column(i).Clone();
                    SetSuffixForDuplicatedColumnNames(ret, newColumn, leftSuffix, rightSuffix);
                    ret.InsertColumn(ret.ColumnCount, newColumn);
                }
            }
            else if (joinAlgorithm == JoinAlgorithm.FullOuter)
            {
                long newRowCount = Math.Max(RowCount, other.RowCount);
                long numberOfNulls = newRowCount - RowCount;
                for (int i = 0; i < ColumnCount; i++)
                {
                    BaseColumn newColumn = Column(i).Clone(numberOfNullsToAppend: numberOfNulls);
                    ret.InsertColumn(ret.ColumnCount, newColumn);
                }
                numberOfNulls = newRowCount - other.RowCount;
                for (int i = 0; i < other.ColumnCount; i++)
                {
                    BaseColumn newColumn = other.Column(i).Clone(numberOfNullsToAppend: numberOfNulls);
                    SetSuffixForDuplicatedColumnNames(ret, newColumn, leftSuffix, rightSuffix);
                    ret.InsertColumn(ret.ColumnCount, newColumn);
                }
            }
            else if (joinAlgorithm == JoinAlgorithm.Inner)
            {
                long newRowCount = Math.Min(RowCount, other.RowCount);
                PrimitiveColumn<long> mapIndices = new PrimitiveColumn<long>("mapIndices", newRowCount);
                for (long i = 0; i < newRowCount; i++)
                {
                    mapIndices[i] = i;
                }
                for (int i = 0; i < ColumnCount; i++)
                {
                    BaseColumn newColumn = Column(i).Clone(mapIndices);
                    ret.InsertColumn(ret.ColumnCount, newColumn);
                }
                for (int i = 0; i < other.ColumnCount; i++)
                {
                    BaseColumn newColumn = other.Column(i).Clone(mapIndices);
                    SetSuffixForDuplicatedColumnNames(ret, newColumn, leftSuffix, rightSuffix);
                    ret.InsertColumn(ret.ColumnCount, newColumn);
                }
            }
            return ret;
        }

        public GroupBy GroupBy(string columnName)
        {
            int columnIndex = _table.GetColumnIndex(columnName);
            if (columnIndex == -1)
                throw new ArgumentException(Strings.InvalidColumnName, nameof(columnName));

            BaseColumn column = _table.Column(columnIndex);
            return column.GroupBy(columnIndex, this);
        }

        // In a GroupBy call, columns get resized. We need to set the RowCount to reflect the true Length of the DataFrame. Internal only. Should not be exposed
        internal void SetTableRowCount(long rowCount)
        {
            // Even if current RowCount == rowCount, do the validation
            for (int i = 0; i < ColumnCount; i++)
            {
                if (Column(i).Length != rowCount)
                    throw new ArgumentException(String.Format("{0} {1}", Strings.MismatchedRowCount, Column(i).Name));
            }
            _table.RowCount = rowCount;
        }

        /// <summary>
        /// Invalidates any cached data after a column has changed.
        /// </summary>
        private void OnColumnsChanged()
        {
            _schema = null;
        }

        public override string ToString()
        {
            StringBuilder sb = new StringBuilder();
            int longestColumnName = 0;
            for (int i = 0; i < ColumnCount; i++)
            {
                longestColumnName = Math.Max(longestColumnName, Column(i).Name.Length);
            }
            for (int i = 0; i < ColumnCount; i++)
            {
                // Left align by 10
                sb.Append(string.Format(Column(i).Name.PadRight(longestColumnName)));
            }
            sb.AppendLine();
            long numberOfRows = Math.Min(RowCount, 25);
            for (int i = 0; i < numberOfRows; i++)
            {
                IList<object> row = this[i];
                foreach (object obj in row)
                {
                    sb.Append((obj ?? "null").ToString().PadRight(longestColumnName));
                }
                sb.AppendLine();
            }
            return sb.ToString();
        }
    }
}<|MERGE_RESOLUTION|>--- conflicted
+++ resolved
@@ -201,15 +201,11 @@
 
         public BaseColumn Column(int index) => _table.Column(index);
 
-<<<<<<< HEAD
-        public void InsertColumn(int columnIndex, BaseColumn column) => _table.InsertColumn(columnIndex, column);
-=======
         public void InsertColumn(int columnIndex, BaseColumn column)
         {
             _table.InsertColumn(columnIndex, column, this);
             OnColumnsChanged();
         }
->>>>>>> f7d17294
 
         public void SetColumn(int columnIndex, BaseColumn column)
         {
