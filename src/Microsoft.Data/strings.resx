--- conflicted
+++ resolved
@@ -148,18 +148,11 @@
     <value>Expected value to be of type </value>
   </data>
   <data name="MultipleMismatchedValueType" xml:space="preserve">
-<<<<<<< HEAD
     <value>Expected value to be of type {0}, {1} or {2}</value>
   </data>
   <data name="NumericColumnType" xml:space="preserve">
     <value>numeric column</value>
   </data>
-  <data name="Or" xml:space="preserve">
-    <value>or</value>
-=======
-    <value>Expected value to be of type {0} or {1}</value>
->>>>>>> 9b189a07
-  </data>
   <data name="SpansMultipleBuffers" xml:space="preserve">
     <value>Cannot span multiple buffers</value>
   </data>
