--- conflicted
+++ resolved
@@ -223,7 +223,6 @@
             return ret;
         }
 
-<<<<<<< HEAD
         public override DataFrame ValueCounts()
         {
             Dictionary<T, ICollection<long>> groupedValues = GroupColumnValues<T>();
@@ -237,8 +236,6 @@
             return new DataFrame(new List<BaseColumn> { keys, counts });
         }
 
-=======
->>>>>>> 6e45c5c6
         public override string ToString()
         {
             return $"{Name}: {_columnContainer.ToString()}";
