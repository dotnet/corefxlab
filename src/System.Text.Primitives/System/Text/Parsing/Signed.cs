--- conflicted
+++ resolved
@@ -5,15 +5,9 @@
 {
     public static partial class PrimitiveParser
     {
-<<<<<<< HEAD
-        public static bool TryParseSByte(ReadOnlySpan<byte> text, out sbyte value, out int bytesConsumed, TextFormat format = default(TextFormat), SymbolTable symbolTable = null)
+        public static bool TryParseSByte(ReadOnlySpan<byte> text, out sbyte value, out int bytesConsumed, TextFormat format = default, SymbolTable symbolTable = null)
         {
             symbolTable = symbolTable ?? SymbolTable.InvariantUtf8;
-=======
-        public static bool TryParseSByte(ReadOnlySpan<byte> text, out sbyte value, out int bytesConsumed, TextFormat format = default, TextEncoder encoder = null)
-        {
-            encoder = encoder ?? TextEncoder.Utf8;
->>>>>>> a9a93543
 
             if (!format.IsDefault && format.HasPrecision)
             {
@@ -126,15 +120,9 @@
         }
 
 
-<<<<<<< HEAD
-        public static bool TryParseInt16(ReadOnlySpan<byte> text, out short value, out int bytesConsumed, TextFormat format = default(TextFormat), SymbolTable symbolTable = null)
+        public static bool TryParseInt16(ReadOnlySpan<byte> text, out short value, out int bytesConsumed, TextFormat format = default, SymbolTable symbolTable = null)
         {
             symbolTable = symbolTable ?? SymbolTable.InvariantUtf8;
-=======
-        public static bool TryParseInt16(ReadOnlySpan<byte> text, out short value, out int bytesConsumed, TextFormat format = default, TextEncoder encoder = null)
-        {
-            encoder = encoder ?? TextEncoder.Utf8;
->>>>>>> a9a93543
 
             if (!format.IsDefault && format.HasPrecision)
             {
@@ -247,15 +235,9 @@
         }
 
 
-<<<<<<< HEAD
-        public static bool TryParseInt32(ReadOnlySpan<byte> text, out int value, out int bytesConsumed, TextFormat format = default(TextFormat), SymbolTable symbolTable = null)
+        public static bool TryParseInt32(ReadOnlySpan<byte> text, out int value, out int bytesConsumed, TextFormat format = default, SymbolTable symbolTable = null)
         {
             symbolTable = symbolTable ?? SymbolTable.InvariantUtf8;
-=======
-        public static bool TryParseInt32(ReadOnlySpan<byte> text, out int value, out int bytesConsumed, TextFormat format = default, TextEncoder encoder = null)
-        {
-            encoder = encoder ?? TextEncoder.Utf8;
->>>>>>> a9a93543
 
             if (!format.IsDefault && format.HasPrecision)
             {
@@ -368,15 +350,9 @@
         }
 
 
-<<<<<<< HEAD
-        public static bool TryParseInt64(ReadOnlySpan<byte> text, out long value, out int bytesConsumed, TextFormat format = default(TextFormat), SymbolTable symbolTable = null)
+        public static bool TryParseInt64(ReadOnlySpan<byte> text, out long value, out int bytesConsumed, TextFormat format = default, SymbolTable symbolTable = null)
         {
             symbolTable = symbolTable ?? SymbolTable.InvariantUtf8;
-=======
-        public static bool TryParseInt64(ReadOnlySpan<byte> text, out long value, out int bytesConsumed, TextFormat format = default, TextEncoder encoder = null)
-        {
-            encoder = encoder ?? TextEncoder.Utf8;
->>>>>>> a9a93543
 
             if (!format.IsDefault && format.HasPrecision)
             {
