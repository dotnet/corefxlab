--- conflicted
+++ resolved
@@ -7,43 +7,26 @@
 {
     public static partial class PrimitiveFormatter
     {
-<<<<<<< HEAD
-        public static bool TryFormat(this double value, Span<byte> buffer, out int bytesWritten, TextFormat format = default(TextFormat), SymbolTable symbolTable = null)
-=======
-        public static bool TryFormat(this double value, Span<byte> buffer, out int bytesWritten, TextFormat format = default, TextEncoder encoder = null)
->>>>>>> a9a93543
+        public static bool TryFormat(this double value, Span<byte> buffer, out int bytesWritten, TextFormat format = default, SymbolTable symbolTable = null)
         {
             if (format.IsDefault)
             {
                 format.Symbol = 'G';
             }
             Precondition.Require(format.Symbol == 'G');
-<<<<<<< HEAD
             symbolTable = symbolTable ?? SymbolTable.InvariantUtf8;
             return FloatFormatter.TryFormatNumber(value, false, buffer, out bytesWritten, format, symbolTable);
         }
 
-        public static bool TryFormat(this float value, Span<byte> buffer, out int bytesWritten, TextFormat format = default(TextFormat), SymbolTable symbolTable = null)
-=======
-            encoder = encoder ?? TextEncoder.Utf8;
-            return FloatFormatter.TryFormatNumber(value, false, buffer, out bytesWritten, format, encoder);
-        }
-
-        public static bool TryFormat(this float value, Span<byte> buffer, out int bytesWritten, TextFormat format = default, TextEncoder encoder = null)
->>>>>>> a9a93543
+        public static bool TryFormat(this float value, Span<byte> buffer, out int bytesWritten, TextFormat format = default(, SymbolTable symbolTable = null)
         {
             if (format.IsDefault)
             {
                 format.Symbol = 'G';
             }
             Precondition.Require(format.Symbol == 'G');
-<<<<<<< HEAD
             symbolTable = symbolTable ?? SymbolTable.InvariantUtf8;
             return FloatFormatter.TryFormatNumber(value, true, buffer, out bytesWritten, format, symbolTable);
-=======
-            encoder = encoder ?? TextEncoder.Utf8;
-            return FloatFormatter.TryFormatNumber(value, true, buffer, out bytesWritten, format, encoder);
->>>>>>> a9a93543
         }
     }
 }