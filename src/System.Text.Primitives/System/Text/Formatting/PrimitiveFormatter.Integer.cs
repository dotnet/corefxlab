--- conflicted
+++ resolved
@@ -11,86 +11,50 @@
     /// </remarks>
     public static partial class PrimitiveFormatter
     {
-<<<<<<< HEAD
-        public static bool TryFormat(this byte value, Span<byte> buffer, out int bytesWritten, TextFormat format = default(TextFormat), SymbolTable symbolTable = null)
-=======
-        public static bool TryFormat(this byte value, Span<byte> buffer, out int bytesWritten, TextFormat format = default, TextEncoder encoder = null)
->>>>>>> a9a93543
+        public static bool TryFormat(this byte value, Span<byte> buffer, out int bytesWritten, TextFormat format = default, SymbolTable symbolTable = null)
         {
             return TryFormatCore(value, buffer, out bytesWritten, format, symbolTable);
         }
 
-<<<<<<< HEAD
-        public static bool TryFormat(this sbyte value, Span<byte> buffer, out int bytesWritten, TextFormat format = default(TextFormat), SymbolTable symbolTable = null)
-=======
-        public static bool TryFormat(this sbyte value, Span<byte> buffer, out int bytesWritten, TextFormat format = default, TextEncoder encoder = null)
->>>>>>> a9a93543
+        public static bool TryFormat(this sbyte value, Span<byte> buffer, out int bytesWritten, TextFormat format = default, SymbolTable symbolTable = null)
         {
             return TryFormatCore(value, 0xff, buffer, out bytesWritten, format, symbolTable);
         }
 
-<<<<<<< HEAD
-        public static bool TryFormat(this ushort value, Span<byte> buffer, out int bytesWritten, TextFormat format = default(TextFormat), SymbolTable symbolTable = null)
-=======
-        public static bool TryFormat(this ushort value, Span<byte> buffer, out int bytesWritten, TextFormat format = default, TextEncoder encoder = null)
->>>>>>> a9a93543
+        public static bool TryFormat(this ushort value, Span<byte> buffer, out int bytesWritten, TextFormat format = default, SymbolTable symbolTable = null)
         {
             return TryFormatCore(value, buffer, out bytesWritten, format, symbolTable);
         }
 
-<<<<<<< HEAD
-        public static bool TryFormat(this short value, Span<byte> buffer, out int bytesWritten, TextFormat format = default(TextFormat), SymbolTable symbolTable = null)
-=======
-        public static bool TryFormat(this short value, Span<byte> buffer, out int bytesWritten, TextFormat format = default, TextEncoder encoder = null)
->>>>>>> a9a93543
+        public static bool TryFormat(this short value, Span<byte> buffer, out int bytesWritten, TextFormat format = default, SymbolTable symbolTable = null)
         {
             return TryFormatCore(value, 0xffff, buffer, out bytesWritten, format, symbolTable);
         }
 
-<<<<<<< HEAD
-        public static bool TryFormat(this uint value, Span<byte> buffer, out int bytesWritten, TextFormat format = default(TextFormat), SymbolTable symbolTable = null)
-=======
-        public static bool TryFormat(this uint value, Span<byte> buffer, out int bytesWritten, TextFormat format = default, TextEncoder encoder = null)
->>>>>>> a9a93543
+        public static bool TryFormat(this uint value, Span<byte> buffer, out int bytesWritten, TextFormat format = default, SymbolTable symbolTable = null)
         {
             return TryFormatCore(value, buffer, out bytesWritten, format, symbolTable);
         }
 
-<<<<<<< HEAD
-        public static bool TryFormat(this int value, Span<byte> buffer, out int bytesWritten, TextFormat format = default(TextFormat), SymbolTable symbolTable = null)
-=======
-        public static bool TryFormat(this int value, Span<byte> buffer, out int bytesWritten, TextFormat format = default, TextEncoder encoder = null)
->>>>>>> a9a93543
+        public static bool TryFormat(this int value, Span<byte> buffer, out int bytesWritten, TextFormat format = default, SymbolTable symbolTable = null)
         {
             return TryFormatCore(value, 0xffffffff, buffer, out bytesWritten, format, symbolTable);
         }
 
-<<<<<<< HEAD
-        public static bool TryFormat(this ulong value, Span<byte> buffer, out int bytesWritten, TextFormat format = default(TextFormat), SymbolTable symbolTable = null)
-=======
-        public static bool TryFormat(this ulong value, Span<byte> buffer, out int bytesWritten, TextFormat format = default, TextEncoder encoder = null)
->>>>>>> a9a93543
+        public static bool TryFormat(this ulong value, Span<byte> buffer, out int bytesWritten, TextFormat format = default, SymbolTable symbolTable = null)
         {
             return TryFormatCore(value, buffer, out bytesWritten, format, symbolTable);
         }
 
-<<<<<<< HEAD
-        public static bool TryFormat(this long value, Span<byte> buffer, out int bytesWritten, TextFormat format = default(TextFormat), SymbolTable symbolTable = null)
-=======
-        public static bool TryFormat(this long value, Span<byte> buffer, out int bytesWritten, TextFormat format = default, TextEncoder encoder = null)
->>>>>>> a9a93543
+        public static bool TryFormat(this long value, Span<byte> buffer, out int bytesWritten, TextFormat format = default, SymbolTable symbolTable = null)
         {
             return TryFormatCore(value, 0xffffffffffffffff, buffer, out bytesWritten, format, symbolTable);
         }
 
         static bool TryFormatCore(long value, ulong mask, Span<byte> buffer, out int bytesWritten, TextFormat format, SymbolTable symbolTable)
         {
-<<<<<<< HEAD
             symbolTable = symbolTable ?? SymbolTable.InvariantUtf8;
 
-=======
-            encoder = encoder ?? TextEncoder.Utf8;
->>>>>>> a9a93543
             if (format.IsDefault || format.Symbol == 'g')
             {
                 format.Symbol = 'G';
@@ -106,11 +70,7 @@
 
         static bool TryFormatCore(ulong value, Span<byte> buffer, out int bytesWritten, TextFormat format, SymbolTable symbolTable)
         {
-<<<<<<< HEAD
             symbolTable = symbolTable ?? SymbolTable.InvariantUtf8;
-=======
-            encoder = encoder ?? TextEncoder.Utf8;
->>>>>>> a9a93543
 
             if (symbolTable == SymbolTable.InvariantUtf8)
                 return TryFormatInvariantUtf8(value, buffer, out bytesWritten, format);
