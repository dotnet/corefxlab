--- conflicted
+++ resolved
@@ -42,11 +42,7 @@
 
             _state = new PathToFileStateHashtable();
             Path = path;
-<<<<<<< HEAD
             Filter = filter ?? throw new ArgumentNullException(nameof(filter));
-=======
-            Filter = filter;
->>>>>>> d63b8b93
             EnumerationOptions = options ?? new EnumerationOptions();
             _timer = new Timer(new TimerCallback(TimerHandler));
         }
