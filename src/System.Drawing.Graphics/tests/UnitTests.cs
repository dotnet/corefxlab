// Copyright (c) Microsoft. All rights reserved.
// Licensed under the MIT license. See LICENSE file in the project root for full license information.

using System;
using System.Threading;
using Xunit;
using System.Drawing.Graphics;
using System.IO;


public partial class GraphicsUnitTests
{


    [Fact]
    public static void Test2()
    {
        Bitmap cat1 = Png.Load(@"c:\users\t-xix\pictures\cat1.png");
        Bitmap cat2 = Jpg.Load(@"c:\users\t-xix\pictures\cat2.jpg");
        Bitmap dog1 = Jpg.Load(@"c:\users\t-xix\pictures\dog.jpg");

        cat1.SetAlphaPercentage(40);
        Png.WriteToFile(cat1, @"C:\Users\t-xix\Pictures\transparentcat1.png");

        Bitmap transparentCat1 = Png.Load(@"c:\users\t-xix\pictures\transparentcat1.png");
        cat2.Draw(transparentCat1, 0, 1);
        Png.WriteToFile(cat2, @"C:\Users\t-xix\Pictures\testwrite.png");
    }


    private static void ValidateImage(Bitmap bmp, int widthToCompare, int heightToCompare)
    {
        Assert.Equal(bmp.WidthInPixels, widthToCompare);
        Assert.Equal(bmp.HeightInPixels, heightToCompare);
    }

    ///* Tests Create Method */

    [Fact]
    public static void WhenCreatingAnEmptyImageThenValidateAnImage()
    {
<<<<<<< HEAD
        //checking with cat image
        string filepath = @"C:\Users\t-dahid\Pictures\DemoPictures\1-ImageEx\SquareCat.jpg";
        Image fromFile = Image.Load(filepath);
        ValidateImage(fromFile, 600, 701);
        fromFile.WriteToFile(@"C:\Users\t-dahid\Pictures\TestCatWrite.jpg");
=======
        ////create an empty 10x10 image
        Bitmap emptyTenSquare = Bitmap.Create(10, 10);
        ValidateImage(emptyTenSquare, 10, 10);
>>>>>>> 35abb52f
    }
    //[Fact]
    //public void WhenCreatingABlankImageWithNegativeHeightThenThrowException()
    //{
    //    Exception exception = Assert.Throws<InvalidOperationException>(() => Image.Create(1, -1));
    //    Assert.Equal("Parameters for creating an image must be positive integers.", exception.Message);
    //}
    //[Fact]
    //public void WhenCreatingABlankImageWithNegativeWidthThenThrowException()
    //{
    //    Exception exception = Assert.Throws<InvalidOperationException>(() => Image.Create(-1, 1));
    //    Assert.Equal("Parameters for creating an image must be positive integers.", exception.Message);
    //}
    //[Fact]
    //public void WhenCreatingABlankImageWithNegativeSizesThenThrowException()
    //{
    //    Exception exception = Assert.Throws<InvalidOperationException>(() => Image.Create(-1, -1));
    //    Assert.Equal("Parameters for creating an image must be positive integers.", exception.Message);
    //}
    //[Fact]
    //public void WhenCreatingABlankImageWithZeroHeightThenThrowException()
    //{
    //    Exception exception = Assert.Throws<InvalidOperationException>(() => Image.Create(1, 0));
    //    Assert.Equal("Parameters for creating an image must be positive integers.", exception.Message);
    //}
    //[Fact]
    //public void WhenCreatingABlankImageWithZeroWidthThenThrowException()
    //{
    //    Exception exception = Assert.Throws<InvalidOperationException>(() => Image.Create(0, 1));
    //    Assert.Equal("Parameters for creating an image must be positive integers.", exception.Message);
    //}
    //[Fact]
    //public void WhenCreatingABlankImageWithZeroParametersThenThrowException()
    //{
    //    Exception exception = Assert.Throws<InvalidOperationException>(() => Image.Create(0, 0));
    //    Assert.Equal("Parameters for creating an image must be positive integers.", exception.Message);
    //}
    //[Fact(Skip = "Not Implemented yet...")]
    //public void WhenCreatingAnImageFromAValidFileGiveAValidImage()
    //{
    //    //checking with cat image
    //    string filepath = @"C:\Users\t-dahid\Pictures\DemoPictures\1-ImageEx\SquareCat.jpg";
    //    Image fromFile = Image.Load(filepath);
    //    ValidateImage(fromFile, 600, 701);
    //}

    ////File I/O should be returning exceptions --> HOW TO DO THIS?!!?
    ////Invalid file path
    ////Path not found
    ////Path not an image

    ///* Tests Load(filepath) method */
    //[Fact(Skip = "Not Implemented yet...")]
    //public void WhenCreatingAnImageFromAMalformedPathThenThrowException()
    //{
    //    //place holder string to demonstrate what would be the error case
    //    string invalidFilepath = @"C:Users\t-dahid\Pictures\DemoPictures\1-ImageEx\SquareCat.jpg";
    //    Exception exception = Assert.Throws<FileNotFoundException>(() => Image.Load(invalidFilepath));
    //    Assert.Equal("Malformed file path given.", exception.Message);
    //}
    //[Fact(Skip = "Not Implemented yet...")]
    //public void WhenCreatingAnImageFromAnUnfoundPathThenThrowException()
    //{
    //    //place holder string to demonstrate what would be the error case
    //    string invalidFilepath = @"C:\Users\t-dahid\Pictures\DemoPictures\1-ImageEx\SquareDog.jpg";
    //    Exception exception = Assert.Throws<FileNotFoundException>(() => Image.Load(invalidFilepath));
    //    Assert.Equal("Malformed file path given.", exception.Message);
    //}
    //[Fact(Skip = "Not Implemented yet...")]
    //public void WhenCreatingAnImageFromAFileTypeThatIsNotAnImageThenThrowException()
    //{
    //    //place holder string to demonstrate what would be the error case
    //    string invalidFilepath = @"C:\Users\t-dahid\Documents\GitHub\corefxlab\src\System.Drawing.Graphics\text.txt";
    //    Exception exception = Assert.Throws<FileLoadException>(() => Image.Load(invalidFilepath));
    //    Assert.Equal("File type not supported.", exception.Message);
    //}

    ///* Tests Load(stream) mehtod*/
    //[Fact(Skip = "Not Implemented yet...")]
    //public void WhenCreatingAnImageFromAValidStreamThenGiveValidImage()
    //{
    //    //placeholder stream
    //    Stream stream = null;
    //    Image fromStream = Image.Load(stream);
    //    //arbitraily passing in pixelformat.argb now and 0, 0
    //    ValidateImage(fromStream, 0, 0);
    //}
    //[Fact(Skip = "Not Implemented yet...")]
    //public void WhenCreatingAnImageFromAnInvalidStreamThenThrowException()
    //{
    //    Stream stream = null;
    //    Exception exception = Assert.Throws<InvalidOperationException>(() => Image.Load(stream));
    //    Assert.Equal("Stream given is not valid", exception.Message);
    //}

    ///* Test Resize */
    //[Fact]
    //public void WhenResizingEmptyImageDownThenGiveAValidatedResizedImage()
    //{
    //    Image emptyResizeSquare = Image.Create(100, 100);
    //    emptyResizeSquare = emptyResizeSquare.Resize(10, 10);
    //    //arbitraily passing in pixelformat.argb now 
    //    ValidateImage(emptyResizeSquare, 10, 10);
    //}
    //[Fact]
    //public void WhenResizingEmptyImageUpThenGiveAValidatedResizedImage()
    //{
    //    Image emptyResizeSquare = Image.Create(100, 100);
    //    emptyResizeSquare = emptyResizeSquare.Resize(200, 200);
    //    //arbitraily passing in pixelformat.argb now 
    //    ValidateImage(emptyResizeSquare, 200, 200);
    //}
    //[Fact(Skip = "Not Implemented yet...")]
    //public void WhenResizingImageLoadedFromFileThenGiveAValidatedResizedImage()
    //{
    //    string filepath = @"C:\Users\t-dahid\Pictures\DemoPictures\1-ImageEx\SquareCat.jpg";
    //    Image fromFileResizeSquare = Image.Load(filepath);
    //    fromFileResizeSquare = fromFileResizeSquare.Resize(100, 100);
    //    //arbitraily passing in pixelformat.argb now 
    //    ValidateImage(fromFileResizeSquare, 100, 100);
    //    fromFileResizeSquare.WriteToFile(@"C:\Users\t-dahid\Pictures\TESTCATResized.jpg");
    //}
    //[Fact(Skip = "Not Implemented yet...")]
    //public void WhenResizingImageLoadedFromStreamThenGiveAValidatedResizedImage()
    //{
    //    Stream stream = null;
    //    Image fromStreamResizeSquare = Image.Load(stream);
    //    fromStreamResizeSquare.Resize(10, 10);
    //    //arbitraily passing in pixelformat.argb now 
    //    ValidateImage(fromStreamResizeSquare, 10, 10);
    //}

    ///* Testing Resize parameters */
    //[Fact]
    //public void WhenResizingImageGivenNegativeHeightThenThrowException()
    //{
    //    Image img = Image.Create(1, 1);
    //    //Not sure if this is how to do this
    //    Exception exception = Assert.Throws<InvalidOperationException>(() => img.Resize(-1, 1));
    //    Assert.Equal("Parameters for resizing an image must be positive integers.", exception.Message);
    //}
    //[Fact]
    //public void WhenResizingImageGivenNegativeWidthThenThrowException()
    //{
    //    Image img = Image.Create(1, 1);
    //    //Not sure if this is how to do this
    //    Exception exception = Assert.Throws<InvalidOperationException>(() => img.Resize(1, -1));
    //    Assert.Equal("Parameters for resizing an image must be positive integers.", exception.Message);
    //}
    //[Fact]
    //public void WhenResizingImageGivenNegativeSizesThenThrowException()
    //{
    //    Image img = Image.Create(1, 1);
    //    //Not sure if this is how to do this
    //    Exception exception = Assert.Throws<InvalidOperationException>(() => img.Resize(-1, -1));
    //    Assert.Equal("Parameters for resizing an image must be positive integers.", exception.Message);
    //}
    //[Fact]
    //public void WhenResizingImageGivenZeroHeightThenThrowException()
    //{
    //    Image img = Image.Create(1, 1);
    //    //Not sure if this is how to do this
    //    Exception exception = Assert.Throws<InvalidOperationException>(() => img.Resize(0, 1));
    //    Assert.Equal("Parameters for resizing an image must be positive integers.", exception.Message);
    //}
    //[Fact]
    //public void WhenResizingImageGivenZeroWidthThenThrowException()
    //{
    //    Image img = Image.Create(1, 1);
    //    //Not sure if this is how to do this
    //    Exception exception = Assert.Throws<InvalidOperationException>(() => img.Resize(1, 0));
    //    Assert.Equal("Parameters for resizing an image must be positive integers.", exception.Message);
    //}
    //[Fact]
    //public void WhenResizingImageGivenZeroSizesThenThrowException()
    //{
    //    Image img = Image.Create(1, 1);
    //    //Not sure if this is how to do this
    //    Exception exception = Assert.Throws<InvalidOperationException>(() => img.Resize(0, 0));
    //    Assert.Equal("Parameters for resizing an image must be positive integers.", exception.Message);
    //}

    ///* Tests Writing to a file*/
    //[Fact(Skip = "Not Implemented yet...")]
    //public void WhenWritingABlankCreatedImageToAValidFileWriteToAValidFile()
    //{
    //    Image emptyImage = Image.Create(10, 10);
    //    ValidateImage(emptyImage, 10, 10);
    //    emptyImage.WriteToFile(@"C:\Users\t-dahid\Pictures\TESTBlankWrite.jpg");
    //}
    //[Fact(Skip = "Not Implemented yet...")]
    //public void WhenWritingAnImageCreatedFromFileToAValidFileWriteAValidImage()
    //{
    //    //checking with cat image
    //    string filepath = @"C:\Users\t-dahid\Pictures\DemoPictures\1-ImageEx\SquareCat.jpg";
    //    Image fromFile = Image.Load(filepath);
    //    ValidateImage(fromFile, 600, 701);
    //    fromFile.WriteToFile(@"C:\Users\t-dahid\Pictures\TTestCatWrite.jpg");
    //}

    ///* Test Draw */
    //[Fact(Skip = "Not Implemented yet...")]
    //public void WhenDrawingTwoImagesWriteACorrectResult()
    //{
    //    //open yellow cat image
    //    Image yellowCat = Image.Load(@"C:\Users\t-dahid\Pictures\DemoPictures\1-ImageEx\SquareCat.jpg");
    //    ValidateImage(yellowCat, 600, 701);
    //    //open black cat image
    //    Image blackCat = Image.Load(@"C:\Users\t-dahid\Pictures\BlackCat.png");
    //    ValidateImage(blackCat, 220, 220);
    //    //draw & Write
    //    yellowCat.Draw(blackCat, 0, 0);
    //    yellowCat.WriteToFile(@"C:\Users\t-dahid\Pictures\DrawTest.png");
    //}
    ///* Test SetTransparency */
    //[Fact(Skip = "Not Implemented yet...")]
    //public void WhenSettingTheTransparencyOfAnImageWriteAnImageWithChangedTransparency()
    //{
    //    //open black cat image
    //    Image blackCat0 = Image.Load(@"C:\Users\t-dahid\Pictures\BlackCat.png");
    //    ValidateImage(blackCat0, 220, 220);
    //    blackCat0.SetAlphaPercentage(0);
    //    ValidateImage(blackCat0, 220, 220);
    //    blackCat0.WriteToFile(@"C:\Users\t-dahid\\Pictures\SetTransparencyTest0.png");

    //    Image blackCat1 = Image.Load(@"C:\Users\t-dahid\Pictures\BlackCat.png");
    //    ValidateImage(blackCat1, 220, 220);
    //    blackCat1.SetAlphaPercentage(10);
    //    ValidateImage(blackCat1, 220, 220);
    //    blackCat1.WriteToFile(@"C:\Users\t-dahid\\Pictures\SetTransparencyTest1.png");

    //    Image blackCat2 = Image.Load(@"C:\Users\t-dahid\Pictures\BlackCat.png");
    //    ValidateImage(blackCat2, 220, 220);
    //    blackCat2.SetAlphaPercentage(20);
    //    ValidateImage(blackCat2, 220, 220);
    //    blackCat2.WriteToFile(@"C:\Users\t-dahid\\Pictures\SetTransparencyTest2.png");

    //    Image blackCat3 = Image.Load(@"C:\Users\t-dahid\Pictures\BlackCat.png");
    //    ValidateImage(blackCat3, 220, 220);
    //    blackCat3.SetAlphaPercentage(30);
    //    ValidateImage(blackCat3, 220, 220);
    //    blackCat3.WriteToFile(@"C:\Users\t-dahid\\Pictures\SetTransparencyTest3.png");

    //    Image blackCat4 = Image.Load(@"C:\Users\t-dahid\Pictures\BlackCat.png");
    //    ValidateImage(blackCat4, 220, 220);
    //    blackCat4.SetAlphaPercentage(40);
    //    ValidateImage(blackCat4, 220, 220);
    //    blackCat4.WriteToFile(@"C:\Users\t-dahid\\Pictures\SetTransparencyTest4.png");

    //    Image blackCat5 = Image.Load(@"C:\Users\t-dahid\Pictures\BlackCat.png");
    //    ValidateImage(blackCat5, 220, 220);
    //    blackCat5.SetAlphaPercentage(50);
    //    ValidateImage(blackCat5, 220, 220);
    //    blackCat5.WriteToFile(@"C:\Users\t-dahid\\Pictures\SetTransparencyTest5.png");

    //    Image blackCat6 = Image.Load(@"C:\Users\t-dahid\Pictures\BlackCat.png");
    //    ValidateImage(blackCat6, 220, 220);
    //    blackCat6.SetAlphaPercentage(60);
    //    ValidateImage(blackCat6, 220, 220);
    //    blackCat6.WriteToFile(@"C:\Users\t-dahid\\Pictures\SetTransparencyTest6.png");

    //    Image blackCat7 = Image.Load(@"C:\Users\t-dahid\Pictures\BlackCat.png");
    //    ValidateImage(blackCat7, 220, 220);
    //    blackCat7.SetAlphaPercentage(70);
    //    ValidateImage(blackCat7, 220, 220);
    //    blackCat7.WriteToFile(@"C:\Users\t-dahid\\Pictures\SetTransparencyTest7.png");

    //    Image blackCat8 = Image.Load(@"C:\Users\t-dahid\Pictures\BlackCat.png");
    //    ValidateImage(blackCat8, 220, 220);
    //    blackCat8.SetAlphaPercentage(80);
    //    ValidateImage(blackCat8, 220, 220);
    //    blackCat8.WriteToFile(@"C:\Users\t-dahid\\Pictures\SetTransparencyTest8.png");

    //    Image blackCat9 = Image.Load(@"C:\Users\t-dahid\Pictures\BlackCat.png");
    //    ValidateImage(blackCat9, 220, 220);
    //    blackCat9.SetAlphaPercentage(90);
    //    ValidateImage(blackCat9, 220, 220);
    //    blackCat9.WriteToFile(@"C:\Users\t-dahid\\Pictures\SetTransparencyTest9.png");

    //    Image blackCat10 = Image.Load(@"C:\Users\t-dahid\Pictures\BlackCat.png");
    //    ValidateImage(blackCat10, 220, 220);
    //    blackCat10.SetAlphaPercentage(100);
    //    ValidateImage(blackCat2, 220, 220);
    //    blackCat10.WriteToFile(@"C:\Users\t-dahid\\Pictures\SetTransparencyTest10.png");
    //}
    ///* Test Draw and Set Transparency */
    //[Fact(Skip = "Not Implemented yet...")]
    //public void WhenDrawingAnImageWithTransparencyChangedGiveACorrectWrittenFile()
    //{
    //    //black cat load
    //    Image blackCat = Image.Load(@"C:\Users\t-dahid\Pictures\BlackCat.png");
    //    ValidateImage(blackCat, 220, 220);
    //    blackCat.SetAlphaPercentage(20);
    //    //yellow cat load
    //    Image yellowCat = Image.Load(@"C:\Users\t-dahid\Pictures\DemoPictures\1-ImageEx\SquareCat.jpg");
    //    ValidateImage(yellowCat, 600, 701);
    //    yellowCat.Draw(blackCat, 0, 0);
    //    ValidateImage(yellowCat, 600, 701);
    //    //write
    //    yellowCat.WriteToFile(@"C:\Users\t-dahid\Pictures\DrawAndTransparencyTest.png");

    //}

}



<|MERGE_RESOLUTION|>--- conflicted
+++ resolved
@@ -39,17 +39,9 @@
     [Fact]
     public static void WhenCreatingAnEmptyImageThenValidateAnImage()
     {
-<<<<<<< HEAD
-        //checking with cat image
-        string filepath = @"C:\Users\t-dahid\Pictures\DemoPictures\1-ImageEx\SquareCat.jpg";
-        Image fromFile = Image.Load(filepath);
-        ValidateImage(fromFile, 600, 701);
-        fromFile.WriteToFile(@"C:\Users\t-dahid\Pictures\TestCatWrite.jpg");
-=======
         ////create an empty 10x10 image
         Bitmap emptyTenSquare = Bitmap.Create(10, 10);
         ValidateImage(emptyTenSquare, 10, 10);
->>>>>>> 35abb52f
     }
     //[Fact]
     //public void WhenCreatingABlankImageWithNegativeHeightThenThrowException()
