﻿// Copyright (c) Microsoft. All rights reserved. 
// Licensed under the MIT license. See LICENSE file in the project root for full license information. 

using System.IO;
using System.Runtime.InteropServices;

namespace System.Drawing.Graphics
{
    public static class Jpg
    {
        //add png specific method later
        public static Image Load(string filePath)
        {
            if (!File.Exists(filePath))
            {
                throw new FileNotFoundException("Malformed file path given.");
            }
            else if (DLLImports.gdSupportsFileType(filePath, false))
            {
                Image img = new Image(DLLImports.gdImageCreateFromFile(filePath));
                DLLImports.gdImageStruct gdImageStruct = Marshal.PtrToStructure<DLLImports.gdImageStruct>(img.gdImageStructPtr);

                if (!bmp.TrueColor)
                {
<<<<<<< HEAD
                    DLLImports.gdImagePaletteToTrueColor(bmp.gdImageStructPtr);
                    gdImageStruct = Marshal.PtrToStructure<DLLImports.gdImageStruct>(bmp.gdImageStructPtr);
=======
                    int a = DLLImports.gdImagePaletteToTrueColor(img.gdImageStructPtr);
                    gdImageStruct = Marshal.PtrToStructure<DLLImports.gdImageStruct>(img.gdImageStructPtr);
>>>>>>> 1e16a1bf
                }
                return img;
            }
            else
            {
                throw new FileLoadException("File type not supported.");
            }
        }

        //add png specific method later
        public static void WriteToFile(Image img, string filePath)
        {
            DLLImports.gdImageSaveAlpha(img.gdImageStructPtr, 1);

            if (!DLLImports.gdSupportsFileType(filePath, true))
            {
                throw new InvalidOperationException("File type not supported or not found.");
            }
            else
            {
                if (!DLLImports.gdImageFile(img.gdImageStructPtr, filePath))
                {
                    throw new FileLoadException("Failed to write to file.");
                }
            }
        }


        public static Bitmap Load(Stream stream)
        {
            IntPtr pNativeImage = IntPtr.Zero;
            var wrapper = new gdStreamWrapper(stream);
            pNativeImage = DLLImports.gdImageCreateFromJpegCtx(ref wrapper.IOCallbacks);

            DLLImports.gdImageStruct gdImageStruct = Marshal.PtrToStructure<DLLImports.gdImageStruct>(pNativeImage);
            Bitmap toRet = Bitmap.Create(gdImageStruct.sx, gdImageStruct.sy);
            toRet.gdImageStructPtr = pNativeImage;
            return toRet;

        }

        public static void WriteToStream(Bitmap bmp, Stream stream)
        {
            IntPtr point = bmp.gdImageStructPtr;
            DLLImports.gdImageStruct gdImageStruct = Marshal.PtrToStructure<DLLImports.gdImageStruct>(point);
            var wrapper = new gdStreamWrapper(stream);
            DLLImports.gdImageJpegCtx(ref gdImageStruct, ref wrapper.IOCallbacks);
        }


    }
}<|MERGE_RESOLUTION|>--- conflicted
+++ resolved
@@ -20,15 +20,10 @@
                 Image img = new Image(DLLImports.gdImageCreateFromFile(filePath));
                 DLLImports.gdImageStruct gdImageStruct = Marshal.PtrToStructure<DLLImports.gdImageStruct>(img.gdImageStructPtr);
 
-                if (!bmp.TrueColor)
+                if (!img.TrueColor)
                 {
-<<<<<<< HEAD
-                    DLLImports.gdImagePaletteToTrueColor(bmp.gdImageStructPtr);
-                    gdImageStruct = Marshal.PtrToStructure<DLLImports.gdImageStruct>(bmp.gdImageStructPtr);
-=======
-                    int a = DLLImports.gdImagePaletteToTrueColor(img.gdImageStructPtr);
+                    DLLImports.gdImagePaletteToTrueColor(img.gdImageStructPtr);
                     gdImageStruct = Marshal.PtrToStructure<DLLImports.gdImageStruct>(img.gdImageStructPtr);
->>>>>>> 1e16a1bf
                 }
                 return img;
             }
@@ -57,22 +52,22 @@
         }
 
 
-        public static Bitmap Load(Stream stream)
+        public static Image Load(Stream stream)
         {
             IntPtr pNativeImage = IntPtr.Zero;
             var wrapper = new gdStreamWrapper(stream);
             pNativeImage = DLLImports.gdImageCreateFromJpegCtx(ref wrapper.IOCallbacks);
 
             DLLImports.gdImageStruct gdImageStruct = Marshal.PtrToStructure<DLLImports.gdImageStruct>(pNativeImage);
-            Bitmap toRet = Bitmap.Create(gdImageStruct.sx, gdImageStruct.sy);
+            Image toRet = Image.Create(gdImageStruct.sx, gdImageStruct.sy);
             toRet.gdImageStructPtr = pNativeImage;
             return toRet;
 
         }
 
-        public static void WriteToStream(Bitmap bmp, Stream stream)
+        public static void WriteToStream(Image img, Stream stream)
         {
-            IntPtr point = bmp.gdImageStructPtr;
+            IntPtr point = img.gdImageStructPtr;
             DLLImports.gdImageStruct gdImageStruct = Marshal.PtrToStructure<DLLImports.gdImageStruct>(point);
             var wrapper = new gdStreamWrapper(stream);
             DLLImports.gdImageJpegCtx(ref gdImageStruct, ref wrapper.IOCallbacks);
