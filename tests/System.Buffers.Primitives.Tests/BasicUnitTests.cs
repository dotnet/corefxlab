--- conflicted
+++ resolved
@@ -334,20 +334,16 @@
         public void CovariantSlicesNotSupported2()
         {
             object[] array = new string[10];
-<<<<<<< HEAD
-            Assert.Throws<ArrayTypeMismatchException>(() => { var slice = array.AsSpan().Slice(0); });
-=======
-
-            try
-            {
-                var slice = array.Slice(0);
+
+            try
+            {
+                var slice = array.AsSpan().Slice(0);
                 Assert.True(false);
             }
             catch (Exception ex)
             {
                 Assert.True(ex is ArrayTypeMismatchException);
             }
->>>>>>> 32288e7e
         }
 
         [Fact]
