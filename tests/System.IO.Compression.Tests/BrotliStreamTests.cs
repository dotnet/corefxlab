--- conflicted
+++ resolved
@@ -14,8 +14,8 @@
     {
         static string brTestFile(string fileName) => Path.Combine("BrotliTestData", fileName);
 
-<<<<<<< HEAD
-        [Theory]
+
+        [Theory(Skip = "Fails in VS - System.BadImageFormatException : An attempt was made to load a program with an incorrect format.")]
         [InlineData(10)]
         public void GetSetReadWrite(int sec)
         {
@@ -27,10 +27,8 @@
             Assert.Equal(brotliCompressStream.WriteTimeout, sec);
         }
 
-        [Fact]
-=======
-        [Fact(Skip = "Fails in VS - System.BadImageFormatException : An attempt was made to load a program with an incorrect format.")]
->>>>>>> fd020cd2
+
+        [Fact(Skip = "Fails in VS - System.BadImageFormatException : An attempt was made to load a program with an incorrect format.")]
         public void BaseStreamCompress()
         {
             var writeStream = new MemoryStream();
